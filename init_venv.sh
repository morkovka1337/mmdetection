#!/usr/bin/env bash

work_dir=$(realpath "$(dirname $0)")

venv_dir=$1
if [ -z "$venv_dir" ]; then
  venv_dir=$(realpath -m ${work_dir}/venv)
else
  venv_dir=$(realpath -m "$venv_dir")
fi

cd ${work_dir}

if [[ -e ${venv_dir} ]]; then
  echo
  echo "Virtualenv already exists. Use command to start working:"
  echo "$ . ${venv_dir}/bin/activate"
  exit
fi

# Create virtual environment
python3 -m venv ${venv_dir} --prompt="detection"

. ${venv_dir}/bin/activate

# Get CUDA version.
CUDA_HOME_CANDIDATE=/usr/local/cuda
if [ -z "${CUDA_HOME}" ] && [ -d ${CUDA_HOME_CANDIDATE} ]; then
  echo "Exporting CUDA_HOME as ${CUDA_HOME_CANDIDATE}"
  export CUDA_HOME=${CUDA_HOME_CANDIDATE}
fi

<<<<<<< HEAD
# Create virtual environment
virtualenv ${venv_dir} -p python3 --prompt="(detection)" || exit 1

path_openvino_vars="${INTEL_OPENVINO_DIR:-/opt/intel/openvino_2021}/bin/setupvars.sh"
if [[ -e "${path_openvino_vars}" ]]; then
  echo ". ${path_openvino_vars}" >> ${venv_dir}/bin/activate
fi

. ${venv_dir}/bin/activate


if [ -z ${CUDA_VERSION} ] && [ -e "$CUDA_HOME/version.txt" ]; then
  # Get CUDA version from version.txt file.
  CUDA_VERSION=$(cat $CUDA_HOME/version.txt | sed -e "s/^.*CUDA Version *//" -e "s/ .*//")
=======
if [ -e "$CUDA_HOME" ]; then
  if [ -e "$CUDA_HOME/version.txt" ]; then
    # Get CUDA version from version.txt file.
    CUDA_VERSION=$(cat $CUDA_HOME/version.txt | sed -e "s/^.*CUDA Version *//" -e "s/ .*//")
  else
    # Get CUDA version from directory name.
    CUDA_HOME_DIR=`readlink -f $CUDA_HOME`
    CUDA_HOME_DIR=`basename $CUDA_HOME_DIR`
    CUDA_VERSION=`echo $CUDA_HOME_DIR | cut -d "-" -f 2`
  fi
>>>>>>> e4b66517
fi

if [[ -z ${CUDA_VERSION} ]]; then
  echo "CUDA was not found, installing dependencies in CPU-only mode. If you want to use CUDA, set CUDA_HOME and CUDA_VERSION beforehand."
else
  echo "Using CUDA_VERSION ${CUDA_VERSION}"
fi

# Remove dots from CUDA version string, if any.
CUDA_VERSION_CODE=$(echo ${CUDA_VERSION} | sed -e "s/\.//" -e "s/\(...\).*/\1/")

# install PyTorch and MMCV.
export TORCH_VERSION=1.8.1
export TORCHVISION_VERSION=0.9.1
export NUMPY_VERSION=1.19.5
export MMCV_VERSION=1.3.0

<<<<<<< HEAD
if [[ $CUDA_VERSION_CODE == "102" ]]; then
  pip install torch==${TORCH_VERSION} torchvision==${TORCHVISION_VERSION} -c constraints.txt || exit 1
else
  pip install torch==${TORCH_VERSION}+cu${CUDA_VERSION_CODE} torchvision==${TORCHVISION_VERSION}+cu${CUDA_VERSION_CODE} -f https://download.pytorch.org/whl/torch_stable.html -c constraints.txt || exit 1
fi

pip install --no-cache-dir mmcv-full==${MMCV_VERSION} -f https://download.openmmlab.com/mmcv/dist/cu${CUDA_VERSION_CODE}/torch${TORCH_VERSION}/index.html -c constraints.txt || exit 1

# Install other requirements.
cat requirements.txt | xargs -n 1 -L 1 pip3 install -c constraints.txt || exit 1

mo_requirements_file="${INTEL_OPENVINO_DIR:-/opt/intel/openvino_2021}/deployment_tools/model_optimizer/requirements_onnx.txt"
if [[ -e "${mo_requirements_file}" ]]; then
  pip install -qr ${mo_requirements_file} -c constraints.txt || exit 1
=======
pip install wheel

CONSTRAINTS_FILE=$(tempfile)
echo numpy==${NUMPY_VERSION} >> ${CONSTRAINTS_FILE}

if [[ -z $CUDA_VERSION_CODE ]]; then
  pip install torch==${TORCH_VERSION}+cpu torchvision==${TORCHVISION_VERSION}+cpu -f https://download.pytorch.org/whl/torch_stable.html
  echo torch==${TORCH_VERSION}+cpu >> ${CONSTRAINTS_FILE}
  echo torchvision==${TORCHVISION_VERSION}+cpu >> ${CONSTRAINTS_FILE}
elif [[ $CUDA_VERSION_CODE == "102" ]]; then
  pip install torch==${TORCH_VERSION} torchvision==${TORCHVISION_VERSION}
  echo torch==${TORCH_VERSION} >> ${CONSTRAINTS_FILE}
  echo torchvision==${TORCHVISION_VERSION} >> ${CONSTRAINTS_FILE}
else
  pip install torch==${TORCH_VERSION}+cu${CUDA_VERSION_CODE} torchvision==${TORCHVISION_VERSION}+cu${CUDA_VERSION_CODE} -f https://download.pytorch.org/whl/torch_stable.html
  echo torch==${TORCH_VERSION}+cu${CUDA_VERSION_CODE} >> ${CONSTRAINTS_FILE}
  echo torchvision==${TORCHVISION_VERSION}+cu${CUDA_VERSION_CODE} >> ${CONSTRAINTS_FILE}
fi

if [[ -z $CUDA_VERSION_CODE ]]; then
  pip install --no-cache-dir mmcv-full==${MMCV_VERSION} -f https://download.openmmlab.com/mmcv/dist/cpu/torch${TORCH_VERSION}/index.html -c ${CONSTRAINTS_FILE}
>>>>>>> e4b66517
else
  pip install --no-cache-dir mmcv-full==${MMCV_VERSION} -f https://download.openmmlab.com/mmcv/dist/cu${CUDA_VERSION_CODE}/torch${TORCH_VERSION}/index.html -c ${CONSTRAINTS_FILE}
fi

<<<<<<< HEAD
pip install -c constraints.txt -e . || exit 1
=======
# Install other requirements.
# Install mmpycocotools and Polygon3 from source to make sure it is compatible with installed numpy version.
pip install --no-cache-dir --no-binary=mmpycocotools mmpycocotools -c ${CONSTRAINTS_FILE}
pip install --no-cache-dir --no-binary=Polygon3 Polygon3==3.0.8 -c ${CONSTRAINTS_FILE}
cat requirements.txt | xargs -n 1 -L 1 pip install --no-cache -c ${CONSTRAINTS_FILE}

pip install -e . -c ${CONSTRAINTS_FILE}
>>>>>>> e4b66517
MMDETECTION_DIR=`realpath .`
echo "export MMDETECTION_DIR=${MMDETECTION_DIR}" >> ${venv_dir}/bin/activate

deactivate

echo
echo "Activate a virtual environment to start working:"
echo "$ . ${venv_dir}/bin/activate"<|MERGE_RESOLUTION|>--- conflicted
+++ resolved
@@ -30,22 +30,6 @@
   export CUDA_HOME=${CUDA_HOME_CANDIDATE}
 fi
 
-<<<<<<< HEAD
-# Create virtual environment
-virtualenv ${venv_dir} -p python3 --prompt="(detection)" || exit 1
-
-path_openvino_vars="${INTEL_OPENVINO_DIR:-/opt/intel/openvino_2021}/bin/setupvars.sh"
-if [[ -e "${path_openvino_vars}" ]]; then
-  echo ". ${path_openvino_vars}" >> ${venv_dir}/bin/activate
-fi
-
-. ${venv_dir}/bin/activate
-
-
-if [ -z ${CUDA_VERSION} ] && [ -e "$CUDA_HOME/version.txt" ]; then
-  # Get CUDA version from version.txt file.
-  CUDA_VERSION=$(cat $CUDA_HOME/version.txt | sed -e "s/^.*CUDA Version *//" -e "s/ .*//")
-=======
 if [ -e "$CUDA_HOME" ]; then
   if [ -e "$CUDA_HOME/version.txt" ]; then
     # Get CUDA version from version.txt file.
@@ -56,7 +40,6 @@
     CUDA_HOME_DIR=`basename $CUDA_HOME_DIR`
     CUDA_VERSION=`echo $CUDA_HOME_DIR | cut -d "-" -f 2`
   fi
->>>>>>> e4b66517
 fi
 
 if [[ -z ${CUDA_VERSION} ]]; then
@@ -74,22 +57,6 @@
 export NUMPY_VERSION=1.19.5
 export MMCV_VERSION=1.3.0
 
-<<<<<<< HEAD
-if [[ $CUDA_VERSION_CODE == "102" ]]; then
-  pip install torch==${TORCH_VERSION} torchvision==${TORCHVISION_VERSION} -c constraints.txt || exit 1
-else
-  pip install torch==${TORCH_VERSION}+cu${CUDA_VERSION_CODE} torchvision==${TORCHVISION_VERSION}+cu${CUDA_VERSION_CODE} -f https://download.pytorch.org/whl/torch_stable.html -c constraints.txt || exit 1
-fi
-
-pip install --no-cache-dir mmcv-full==${MMCV_VERSION} -f https://download.openmmlab.com/mmcv/dist/cu${CUDA_VERSION_CODE}/torch${TORCH_VERSION}/index.html -c constraints.txt || exit 1
-
-# Install other requirements.
-cat requirements.txt | xargs -n 1 -L 1 pip3 install -c constraints.txt || exit 1
-
-mo_requirements_file="${INTEL_OPENVINO_DIR:-/opt/intel/openvino_2021}/deployment_tools/model_optimizer/requirements_onnx.txt"
-if [[ -e "${mo_requirements_file}" ]]; then
-  pip install -qr ${mo_requirements_file} -c constraints.txt || exit 1
-=======
 pip install wheel
 
 CONSTRAINTS_FILE=$(tempfile)
@@ -111,14 +78,10 @@
 
 if [[ -z $CUDA_VERSION_CODE ]]; then
   pip install --no-cache-dir mmcv-full==${MMCV_VERSION} -f https://download.openmmlab.com/mmcv/dist/cpu/torch${TORCH_VERSION}/index.html -c ${CONSTRAINTS_FILE}
->>>>>>> e4b66517
 else
   pip install --no-cache-dir mmcv-full==${MMCV_VERSION} -f https://download.openmmlab.com/mmcv/dist/cu${CUDA_VERSION_CODE}/torch${TORCH_VERSION}/index.html -c ${CONSTRAINTS_FILE}
 fi
 
-<<<<<<< HEAD
-pip install -c constraints.txt -e . || exit 1
-=======
 # Install other requirements.
 # Install mmpycocotools and Polygon3 from source to make sure it is compatible with installed numpy version.
 pip install --no-cache-dir --no-binary=mmpycocotools mmpycocotools -c ${CONSTRAINTS_FILE}
@@ -126,7 +89,6 @@
 cat requirements.txt | xargs -n 1 -L 1 pip install --no-cache -c ${CONSTRAINTS_FILE}
 
 pip install -e . -c ${CONSTRAINTS_FILE}
->>>>>>> e4b66517
 MMDETECTION_DIR=`realpath .`
 echo "export MMDETECTION_DIR=${MMDETECTION_DIR}" >> ${venv_dir}/bin/activate
 
