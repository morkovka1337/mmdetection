--- conflicted
+++ resolved
@@ -110,7 +110,6 @@
 
 'ACTION-training_evaluation,model-Custom_Object_Detection_Gen3_SSD,dataset-pcd,num_iters-KEEP_CONFIG_FIELD_VALUE,batch-KEEP_CONFIG_FIELD_VALUE,usecase-reallife':
         'metrics.accuracy.f-measure':
-<<<<<<< HEAD
                 'target_value': 0.924
                 'max_diff_if_less_threshold': 0.03
                 'max_diff_if_greater_threshold': 0.03
@@ -127,7 +126,34 @@
                 'base': 'training_evaluation.metrics.accuracy.f-measure'
                 'max_diff_if_less_threshold': 0.03
 'ACTION-nncf_export_evaluation,model-Custom_Object_Detection_Gen3_SSD,dataset-pcd,num_iters-KEEP_CONFIG_FIELD_VALUE,batch-KEEP_CONFIG_FIELD_VALUE,usecase-reallife':
-=======
+        'metrics.accuracy.f-measure':
+                'base': 'nncf_evaluation.metrics.accuracy.f-measure'
+                'max_diff': 0.03
+
+'ACTION-training_evaluation,model-Custom_Object_Detection_Gen3_SSD,dataset-aerial,num_iters-KEEP_CONFIG_FIELD_VALUE,batch-KEEP_CONFIG_FIELD_VALUE,usecase-reallife':
+        'metrics.accuracy.f-measure':
+                'target_value': 0.561
+                'max_diff_if_less_threshold': 0.03
+                'max_diff_if_greater_threshold': 0.03
+'ACTION-export_evaluation,model-Custom_Object_Detection_Gen3_SSD,dataset-aerial,num_iters-KEEP_CONFIG_FIELD_VALUE,batch-KEEP_CONFIG_FIELD_VALUE,usecase-reallife':
+        'metrics.accuracy.f-measure':
+                'base': 'training_evaluation.metrics.accuracy.f-measure'
+                'max_diff': 0.03
+'ACTION-pot_evaluation,model-Custom_Object_Detection_Gen3_SSD,dataset-aerial,num_iters-KEEP_CONFIG_FIELD_VALUE,batch-KEEP_CONFIG_FIELD_VALUE,usecase-reallife':
+        'metrics.accuracy.f-measure':
+                'base': 'export_evaluation.metrics.accuracy.f-measure'
+                'max_diff': 0.03
+'ACTION-nncf_evaluation,model-Custom_Object_Detection_Gen3_SSD,dataset-aerial,num_iters-KEEP_CONFIG_FIELD_VALUE,batch-KEEP_CONFIG_FIELD_VALUE,usecase-reallife':
+        'metrics.accuracy.f-measure':
+                'base': 'training_evaluation.metrics.accuracy.f-measure'
+                'max_diff_if_less_threshold': 0.03
+'ACTION-nncf_export_evaluation,model-Custom_Object_Detection_Gen3_SSD,dataset-aerial,num_iters-KEEP_CONFIG_FIELD_VALUE,batch-KEEP_CONFIG_FIELD_VALUE,usecase-reallife':
+        'metrics.accuracy.f-measure':
+                'base': 'nncf_evaluation.metrics.accuracy.f-measure'
+                'max_diff': 0.03
+
+'ACTION-training_evaluation,model-Custom_Object_Detection_Gen3_ATSS,dataset-aerial,num_iters-KEEP_CONFIG_FIELD_VALUE,batch-KEEP_CONFIG_FIELD_VALUE,usecase-reallife':
+        'metrics.accuracy.f-measure':
                 'target_value': 0.661
                 'max_diff_if_less_threshold': 0.06
                 'max_diff_if_greater_threshold': 0.06
@@ -144,7 +170,6 @@
                 'base': 'training_evaluation.metrics.accuracy.f-measure'
                 'max_diff_if_less_threshold': 0.06
 'ACTION-nncf_export_evaluation,model-Custom_Object_Detection_Gen3_ATSS,dataset-aerial,num_iters-KEEP_CONFIG_FIELD_VALUE,batch-KEEP_CONFIG_FIELD_VALUE,usecase-reallife':
->>>>>>> 4c577937
         'metrics.accuracy.f-measure':
                 'base': 'nncf_evaluation.metrics.accuracy.f-measure'
                 'max_diff': 0.06