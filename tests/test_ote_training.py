--- conflicted
+++ resolved
@@ -259,499 +259,6 @@
     params = DatasetParameters(**training_parameters_fields)
     return params
 
-<<<<<<< HEAD
-=======
-def performance_to_score_name_value(perf: Union[Performance, None]):
-    """
-    The method is intended to get main score info from Performance class
-    """
-    if perf is None:
-        return None, None
-    assert isinstance(perf, Performance)
-    score = perf.score
-    assert isinstance(score, ScoreMetric)
-    assert isinstance(score.name, str) and score.name, f'Wrong score name "{score.name}"'
-    return score.name, score.value
-
-def convert_hyperparams_to_dict(hyperparams):
-    def _convert(p):
-        if p is None:
-            return None
-        d = {}
-        groups = getattr(p, 'groups', [])
-        parameters = getattr(p, 'parameters', [])
-        assert (not groups) or isinstance(groups, list), f'Wrong field "groups" of p={p}'
-        assert (not parameters) or isinstance(parameters, list), f'Wrong field "parameters" of p={p}'
-        for group_name in groups:
-            g = getattr(p, group_name, None)
-            d[group_name] = _convert(g)
-        for par_name in parameters:
-            d[par_name] = getattr(p, par_name, None)
-        return d
-    return _convert(hyperparams)
-
-class BaseOTETestAction(ABC):
-    _name = None
-    _with_validation = False
-
-    @property
-    def name(self):
-        return type(self)._name
-
-    @property
-    def with_validation(self):
-        return type(self)._with_validation
-
-    def _check_result_prev_stages(self, results_prev_stages, list_required_stages):
-        for stage_name in list_required_stages:
-            if not results_prev_stages or stage_name not in results_prev_stages:
-                raise RuntimeError(f'The action {self.name} requires results of the stage {stage_name}, '
-                                   f'but they are absent')
-
-    @abstractmethod
-    def __call__(self, data_collector: DataCollector,
-                 results_prev_stages: Optional[OrderedDict]=None):
-        raise NotImplementedError('The main action method is not implemented')
-
-class OTETestTrainingAction(BaseOTETestAction):
-    _name = 'training'
-    def __init__(self, dataset_params, template_file_path, num_training_iters, batch_size):
-        self.dataset_params = dataset_params
-        self.template_file_path = template_file_path
-        self.num_training_iters = num_training_iters
-        self.batch_size = batch_size
-
-    @staticmethod
-    def _create_environment_and_task(params, labels_schema, model_template):
-        environment = TaskEnvironment(model=None, hyper_parameters=params, label_schema=labels_schema,
-                                      model_template=model_template)
-        logger.info('Create base Task')
-        task_impl_path = model_template.entrypoints.base
-        task_cls = get_task_class(task_impl_path)
-        task = task_cls(task_environment=environment)
-        return environment, task
-
-    def _get_training_performance_as_score_name_value(self):
-        training_performance = getattr(self.output_model, 'performance', None)
-        if training_performance is None:
-            raise RuntimeError('Cannot get training performance')
-        return performance_to_score_name_value(training_performance)
-
-    def _run_ote_training(self, data_collector):
-        logger.debug(f'self.template_file_path = {self.template_file_path}')
-        logger.debug(f'Using for train annotation file {self.dataset_params.annotations_train}')
-        logger.debug(f'Using for val annotation file {self.dataset_params.annotations_val}')
-
-        labels_list = []
-        items = load_dataset_items_coco_format(
-            ann_file_path=self.dataset_params.annotations_train,
-            data_root_dir=self.dataset_params.images_train_dir,
-            subset=Subset.TRAINING,
-            labels_list=labels_list)
-        items.extend(load_dataset_items_coco_format(
-            ann_file_path=self.dataset_params.annotations_val,
-            data_root_dir=self.dataset_params.images_val_dir,
-            subset=Subset.VALIDATION,
-            labels_list=labels_list))
-        items.extend(load_dataset_items_coco_format(
-            ann_file_path=self.dataset_params.annotations_test,
-            data_root_dir=self.dataset_params.images_test_dir,
-            subset=Subset.TESTING,
-            labels_list=labels_list))
-        self.dataset = DatasetEntity(items=items)
-
-        self.labels_schema = LabelSchemaEntity.from_labels(labels_list)
-
-        print(f'train dataset: {len(self.dataset.get_subset(Subset.TRAINING))} items')
-        print(f'validation dataset: {len(self.dataset.get_subset(Subset.VALIDATION))} items')
-
-        logger.debug('Load model template')
-        self.model_template = parse_model_template(self.template_file_path)
-
-        logger.debug('Set hyperparameters')
-        params = create(self.model_template.hyper_parameters.data)
-        if self.num_training_iters != KEEP_CONFIG_FIELD_VALUE():
-            params.learning_parameters.num_iters = int(self.num_training_iters)
-            logger.debug(f'Set params.learning_parameters.num_iters={params.learning_parameters.num_iters}')
-        else:
-            logger.debug(f'Keep params.learning_parameters.num_iters={params.learning_parameters.num_iters}')
-
-        if self.batch_size != KEEP_CONFIG_FIELD_VALUE():
-            params.learning_parameters.batch_size = int(self.batch_size)
-            logger.debug(f'Set params.learning_parameters.batch_size={params.learning_parameters.batch_size}')
-        else:
-            logger.debug(f'Keep params.learning_parameters.batch_size={params.learning_parameters.batch_size}')
-
-        logger.debug('Setup environment')
-        self.environment, self.task = self._create_environment_and_task(params,
-                                                                        self.labels_schema,
-                                                                        self.model_template)
-
-        logger.debug('Train model')
-        self.output_model = ModelEntity(
-            self.dataset,
-            self.environment.get_model_configuration(),
-            model_status=ModelStatus.NOT_READY)
-
-        self.copy_hyperparams = deepcopy(self.task._hyperparams)
-
-        self.task.train(self.dataset, self.output_model)
-        assert self.output_model.model_status == ModelStatus.SUCCESS, 'Training was failed'
-
-        score_name, score_value = self._get_training_performance_as_score_name_value()
-        logger.info(f'performance={self.output_model.performance}')
-        data_collector.log_final_metric('metric_name', self.name + '/' + score_name)
-        data_collector.log_final_metric('metric_value', score_value)
-
-#        hyperparams_dict = convert_hyperparams_to_dict(self.copy_hyperparams)
-#        for k, v in hyperparams_dict.items():
-#            data_collector.update_metadata(k, v)
-
-    def __call__(self, data_collector: DataCollector,
-                 results_prev_stages: Optional[OrderedDict]=None):
-        self._run_ote_training(data_collector)
-        results = {
-                'model_template': self.model_template,
-                'task': self.task,
-                'dataset': self.dataset,
-                'environment': self.environment,
-                'output_model': self.output_model,
-        }
-        return results
-
-def run_evaluation(dataset, task, model):
-    logger.debug('Evaluation: Get predictions on the dataset')
-    predicted_dataset = task.infer(
-        dataset.with_empty_annotations(),
-        InferenceParameters(is_evaluation=True))
-    resultset = ResultSetEntity(
-        model=model,
-        ground_truth_dataset=dataset,
-        prediction_dataset=predicted_dataset,
-    )
-    logger.debug('Evaluation: Estimate quality on dataset')
-    task.evaluate(resultset)
-    evaluation_performance = resultset.performance
-    logger.info(f'Evaluation: performance={evaluation_performance}')
-    score_name, score_value = performance_to_score_name_value(evaluation_performance)
-    return score_name, score_value
-
-class OTETestTrainingEvaluationAction(BaseOTETestAction):
-    _name = 'training_evaluation'
-    _with_validation = True
-
-    def __init__(self, subset=Subset.TESTING):
-        self.subset = subset
-
-    def _run_ote_evaluation(self, data_collector,
-                            dataset, task, trained_model):
-        logger.info('Begin evaluation of trained model')
-        validation_dataset = dataset.get_subset(self.subset)
-        score_name, score_value = run_evaluation(validation_dataset, task, trained_model)
-        data_collector.log_final_metric('metric_name', self.name + '/' + score_name)
-        data_collector.log_final_metric('metric_value', score_value)
-        logger.info(f'End evaluation of trained model, results: {score_name}: {score_value}')
-        return score_name, score_value
-
-    def __call__(self, data_collector: DataCollector,
-                 results_prev_stages: Optional[OrderedDict]=None):
-        self._check_result_prev_stages(results_prev_stages, ['training'])
-
-        kwargs = {
-                'dataset': results_prev_stages['training']['dataset'],
-                'task': results_prev_stages['training']['task'],
-                'trained_model': results_prev_stages['training']['output_model'],
-        }
-
-        score_name, score_value = self._run_ote_evaluation(data_collector, **kwargs)
-        results = {
-                'metrics': {
-                    'accuracy': {
-                        score_name: score_value
-                    }
-                }
-        }
-        return results
-
-def run_export(environment, dataset, task, action_name, expected_optimization_type):
-    logger.debug(f'For action "{action_name}": Copy environment for evaluation exported model')
-
-    environment_for_export = deepcopy(environment)
-
-    logger.debug(f'For action "{action_name}": Create exported model')
-    exported_model = ModelEntity(
-        dataset,
-        environment_for_export.get_model_configuration(),
-        model_status=ModelStatus.NOT_READY)
-    logger.debug('Run export')
-    task.export(ExportType.OPENVINO, exported_model)
-
-    assert exported_model.model_status == ModelStatus.SUCCESS, \
-            f'In action "{action_name}": Export to OpenVINO was not successful'
-    assert exported_model.model_format == ModelFormat.OPENVINO, \
-            f'In action "{action_name}": Wrong model format after export'
-    assert exported_model.optimization_type == expected_optimization_type, \
-            f'In action "{action_name}": Wrong optimization type'
-
-    logger.debug(f'For action "{action_name}": Set exported model into environment for export')
-    environment_for_export.model = exported_model
-    return environment_for_export, exported_model
-
-class OTETestExportAction(BaseOTETestAction):
-    _name = 'export'
-
-    def _run_ote_export(self, data_collector,
-                        environment, dataset, task):
-        self.environment_for_export, self.exported_model = \
-                run_export(environment, dataset, task, action_name=self.name,
-                           expected_optimization_type=ModelOptimizationType.MO)
-
-    def __call__(self, data_collector: DataCollector,
-                 results_prev_stages: Optional[OrderedDict]=None):
-        self._check_result_prev_stages(results_prev_stages, ['training'])
-
-        kwargs = {
-                'environment': results_prev_stages['training']['environment'],
-                'dataset': results_prev_stages['training']['dataset'],
-                'task': results_prev_stages['training']['task'],
-        }
-
-        self._run_ote_export(data_collector, **kwargs)
-        results = {
-                'environment': self.environment_for_export,
-                'exported_model': self.exported_model,
-        }
-        return results
-
-def create_openvino_task(model_template, environment):
-    logger.debug('Create OpenVINO Task')
-    openvino_task_impl_path = model_template.entrypoints.openvino
-    openvino_task_cls = get_task_class(openvino_task_impl_path)
-    openvino_task = openvino_task_cls(environment)
-    return openvino_task
-
-class OTETestExportEvaluationAction(BaseOTETestAction):
-    _name = 'export_evaluation'
-    _with_validation = True
-
-    def __init__(self, subset=Subset.TESTING):
-        self.subset = subset
-
-    def _run_ote_export_evaluation(self, data_collector,
-                                   model_template, dataset,
-                                   environment_for_export, exported_model):
-        logger.info('Begin evaluation of exported model')
-        self.openvino_task = create_openvino_task(model_template, environment_for_export)
-        validation_dataset = dataset.get_subset(self.subset)
-        score_name, score_value = run_evaluation(validation_dataset, self.openvino_task, exported_model)
-        data_collector.log_final_metric('metric_name', self.name + '/' + score_name)
-        data_collector.log_final_metric('metric_value', score_value)
-        logger.info('End evaluation of exported model')
-        return score_name, score_value
-
-    def __call__(self, data_collector: DataCollector,
-                 results_prev_stages: Optional[OrderedDict]=None):
-        self._check_result_prev_stages(results_prev_stages, ['training', 'export'])
-
-        kwargs = {
-                'model_template': results_prev_stages['training']['model_template'],
-                'dataset': results_prev_stages['training']['dataset'],
-                'environment_for_export': results_prev_stages['export']['environment'],
-                'exported_model': results_prev_stages['export']['exported_model'],
-        }
-
-        score_name, score_value = self._run_ote_export_evaluation(data_collector, **kwargs)
-        results = {
-                'metrics': {
-                    'accuracy': {
-                        score_name: score_value
-                    }
-                }
-        }
-        return results
-
-class OTETestPotAction(BaseOTETestAction):
-    _name = 'pot'
-
-    def __init__(self, pot_subset=Subset.TRAINING):
-        self.pot_subset = pot_subset
-
-    def _run_ote_pot(self, data_collector,
-                     model_template, dataset,
-                     environment_for_export):
-        logger.debug('Creating environment and task for POT optimization')
-        self.environment_for_pot = deepcopy(environment_for_export)
-        self.openvino_task_pot = create_openvino_task(model_template, environment_for_export)
-
-        self.optimized_model_pot = ModelEntity(
-            dataset,
-            self.environment_for_pot.get_model_configuration(),
-            model_status=ModelStatus.NOT_READY)
-        logger.info('Run POT optimization')
-        self.openvino_task_pot.optimize(
-            OptimizationType.POT,
-            dataset.get_subset(self.pot_subset),
-            self.optimized_model_pot,
-            OptimizationParameters())
-        assert self.optimized_model_pot.model_status == ModelStatus.SUCCESS, 'POT optimization was not successful'
-        assert self.optimized_model_pot.model_format == ModelFormat.OPENVINO, 'Wrong model format after pot'
-        assert self.optimized_model_pot.optimization_type == ModelOptimizationType.POT, 'Wrong optimization type'
-        logger.info('POT optimization is finished')
-
-    def __call__(self, data_collector: DataCollector,
-                 results_prev_stages: Optional[OrderedDict]=None):
-        self._check_result_prev_stages(results_prev_stages, ['export'])
-
-        kwargs = {
-                'model_template': results_prev_stages['training']['model_template'],
-                'dataset': results_prev_stages['training']['dataset'],
-                'environment_for_export': results_prev_stages['export']['environment'],
-        }
-
-        self._run_ote_pot(data_collector, **kwargs)
-        results = {
-                'openvino_task_pot': self.openvino_task_pot,
-                'optimized_model_pot': self.optimized_model_pot,
-        }
-        return results
-
-class OTETestPotEvaluationAction(BaseOTETestAction):
-    _name = 'pot_evaluation'
-    _with_validation = True
-
-    def __init__(self, subset=Subset.TESTING):
-        self.subset = subset
-
-    def _run_ote_pot_evaluation(self, data_collector,
-                                dataset,
-                                openvino_task_pot,
-                                optimized_model_pot):
-        logger.info('Begin evaluation of pot model')
-        validation_dataset_pot = dataset.get_subset(self.subset)
-        score_name, score_value = run_evaluation(validation_dataset_pot, openvino_task_pot, optimized_model_pot)
-        data_collector.log_final_metric('metric_name', self.name + '/' + score_name)
-        data_collector.log_final_metric('metric_value', score_value)
-        logger.info('End evaluation of pot model')
-        return score_name, score_value
-
-    def __call__(self, data_collector: DataCollector,
-                 results_prev_stages: Optional[OrderedDict]=None):
-        self._check_result_prev_stages(results_prev_stages, ['training', 'pot'])
-
-        kwargs = {
-                'dataset': results_prev_stages['training']['dataset'],
-                'openvino_task_pot': results_prev_stages['pot']['openvino_task_pot'],
-                'optimized_model_pot': results_prev_stages['pot']['optimized_model_pot'],
-        }
-
-        score_name, score_value = self._run_ote_pot_evaluation(data_collector, **kwargs)
-        results = {
-                'metrics': {
-                    'accuracy': {
-                        score_name: score_value
-                    }
-                }
-        }
-        return results
-
-class OTETestNNCFAction(BaseOTETestAction):
-    _name = 'nncf'
-
-    def _run_ote_nncf(self, data_collector,
-                      model_template, dataset, trained_model,
-                      environment):
-        logger.debug('Get predictions on the validation set for exported model')
-        self.environment_for_nncf = deepcopy(environment)
-
-        logger.info('Create NNCF Task')
-        nncf_task_class_impl_path = model_template.entrypoints.nncf
-        if not nncf_task_class_impl_path:
-            pytest.skip('NNCF is not enabled for this template')
-
-        if not is_nncf_enabled():
-            pytest.skip('NNCF is not installed')
-
-        logger.info('Creating NNCF task and structures')
-        self.nncf_model = ModelEntity(
-            dataset,
-            self.environment_for_nncf.get_model_configuration(),
-            model_status=ModelStatus.NOT_READY)
-        self.nncf_model.set_data('weights.pth', trained_model.get_data('weights.pth'))
-
-        self.environment_for_nncf.model = self.nncf_model
-
-        nncf_task_cls = get_task_class(nncf_task_class_impl_path)
-        self.nncf_task = nncf_task_cls(task_environment=self.environment_for_nncf)
-
-        logger.info('Run NNCF optimization')
-        self.nncf_task.optimize(OptimizationType.NNCF,
-                                dataset,
-                                self.nncf_model,
-                                OptimizationParameters())
-        assert self.nncf_model.model_status == ModelStatus.SUCCESS, 'NNCF optimization was not successful'
-        assert self.nncf_model.optimization_type == ModelOptimizationType.NNCF, 'Wrong optimization type'
-        assert self.nncf_model.model_format == ModelFormat.BASE_FRAMEWORK, 'Wrong model format'
-        logger.info('NNCF optimization is finished')
-
-
-    def __call__(self, data_collector: DataCollector,
-                 results_prev_stages: Optional[OrderedDict]=None):
-        self._check_result_prev_stages(results_prev_stages, ['training'])
-
-        kwargs = {
-                'model_template': results_prev_stages['training']['model_template'],
-                'dataset': results_prev_stages['training']['dataset'],
-                'trained_model': results_prev_stages['training']['output_model'],
-                'environment': results_prev_stages['training']['environment'],
-        }
-
-        self._run_ote_nncf(data_collector, **kwargs)
-        results = {
-                'nncf_task': self.nncf_task,
-                'nncf_model': self.nncf_model,
-                'nncf_environment': self.environment_for_nncf,
-        }
-        return results
-
-class OTETestNNCFEvaluationAction(BaseOTETestAction):
-    _name = 'nncf_evaluation'
-    _with_validation = True
-
-    def __init__(self, subset=Subset.TESTING):
-        self.subset = subset
-
-    def _run_ote_nncf_evaluation(self, data_collector,
-                                dataset,
-                                nncf_task,
-                                nncf_model):
-        logger.info('Begin evaluation of nncf model')
-        validation_dataset = dataset.get_subset(self.subset)
-        score_name, score_value = run_evaluation(validation_dataset, nncf_task, nncf_model)
-        data_collector.log_final_metric('metric_name', self.name + '/' + score_name)
-        data_collector.log_final_metric('metric_value', score_value)
-        logger.info('End evaluation of nncf model')
-        return score_name, score_value
-
-    def __call__(self, data_collector: DataCollector,
-                 results_prev_stages: Optional[OrderedDict]=None):
-        self._check_result_prev_stages(results_prev_stages, ['training', 'nncf'])
-
-        kwargs = {
-                'dataset': results_prev_stages['training']['dataset'],
-                'nncf_task': results_prev_stages['nncf']['nncf_task'],
-                'nncf_model': results_prev_stages['nncf']['nncf_model'],
-        }
-
-        score_name, score_value = self._run_ote_nncf_evaluation(data_collector, **kwargs)
-        results = {
-                'metrics': {
-                    'accuracy': {
-                        score_name: score_value
-                    }
-                }
-        }
-        return results
->>>>>>> 35aac2b1
 
 def _create_object_detection_dataset_and_labels_schema(dataset_params):
     logger.debug(f'Using for train annotation file {dataset_params.annotations_train}')
@@ -777,462 +284,7 @@
     return dataset, labels_schema
 
 
-<<<<<<< HEAD
-
-=======
-    def _run_ote_nncf_export(self, data_collector,
-                             nncf_environment, dataset, nncf_task):
-        logger.info('Begin export of nncf model')
-        self.environment_nncf_export, self.nncf_exported_model = \
-                run_export(nncf_environment, dataset, nncf_task, action_name=self.name,
-                           expected_optimization_type=ModelOptimizationType.NNCF)
-        logger.info('End export of nncf model')
-
-    def __call__(self, data_collector: DataCollector,
-                 results_prev_stages: Optional[OrderedDict]=None):
-        self._check_result_prev_stages(results_prev_stages, ['training', 'nncf'])
-
-        kwargs = {
-                'nncf_environment': results_prev_stages['nncf']['nncf_environment'],
-                'dataset': results_prev_stages['training']['dataset'],
-                'nncf_task': results_prev_stages['nncf']['nncf_task'],
-        }
-
-        self._run_ote_nncf_export(data_collector, **kwargs)
-        results = {
-                'environment': self.environment_nncf_export,
-                'exported_model': self.nncf_exported_model,
-        }
-        return results
-
-class OTETestNNCFExportEvaluationAction(BaseOTETestAction):
-    _name = 'nncf_export_evaluation'
-    _with_validation = True
-
-    def __init__(self, subset=Subset.TESTING):
-        self.subset = subset
-
-    def _run_ote_nncf_export_evaluation(self, data_collector,
-                                        model_template, dataset,
-                                        nncf_environment_for_export, nncf_exported_model):
-        logger.info('Begin evaluation of NNCF exported model')
-        self.openvino_task = create_openvino_task(model_template, nncf_environment_for_export)
-        validation_dataset = dataset.get_subset(self.subset)
-        score_name, score_value = run_evaluation(validation_dataset, self.openvino_task, nncf_exported_model)
-        data_collector.log_final_metric('metric_name', self.name + '/' + score_name)
-        data_collector.log_final_metric('metric_value', score_value)
-        logger.info('End evaluation of NNCF exported model')
-        return score_name, score_value
-
-    def __call__(self, data_collector: DataCollector,
-                 results_prev_stages: Optional[OrderedDict]=None):
-        self._check_result_prev_stages(results_prev_stages, ['training', 'nncf_export'])
-
-        kwargs = {
-                'model_template': results_prev_stages['training']['model_template'],
-                'dataset': results_prev_stages['training']['dataset'],
-                'nncf_environment_for_export': results_prev_stages['nncf_export']['environment'],
-                'nncf_exported_model': results_prev_stages['nncf_export']['exported_model'],
-        }
-
-        score_name, score_value = self._run_ote_nncf_export_evaluation(data_collector, **kwargs)
-        results = {
-                'metrics': {
-                    'accuracy': {
-                        score_name: score_value
-                    }
-                }
-        }
-        return results
-
-def get_value_from_dict_by_dot_separated_address(struct, address):
-    def _get(cur_struct, addr):
-        assert isinstance(addr, list)
-        if not addr:
-            return cur_struct
-        assert isinstance(cur_struct, dict)
-        if addr[0] not in cur_struct:
-            raise ValueError(f'Cannot find address {address} in struct {struct}: {addr[0]} is absent in {cur_struct}')
-        return _get(cur_struct[addr[0]], addr[1:])
-
-    assert isinstance(address, str), f'The parameter address should be string, address={address}'
-    return _get(struct, address.split('.'))
-
-class Validator:
-    """
-    The class receives info on results metric of the current test stage and
-    compares it with the expected metrics.
-    """
-    def __init__(self, cur_test_expected_metrics_callback: Union[None, Callable[[],Dict]]):
-        self.cur_test_expected_metrics_callback = cur_test_expected_metrics_callback
-
-    # TODO(lbeynens): add a method to extract dependency info from expected metrics
-    #                 to add the stages we depend on to the dependency list.
-
-    @staticmethod
-    def _get_min_max_value_from_expected_metrics(cur_metric_requirements: Dict,
-                                                 test_results_storage: Dict):
-        """
-        The method gets requirement for some metric and convert it to the triplet
-        (target_value, min_value, max_value).
-        Note that the target_value may be pointed either by key 'target_value' (in this case it is float),
-        or by the key 'base', in this case it is a dot-separated address to another value in the
-        storage of previous stages' results `test_results_storage`.
-
-        Note that the range for the metric values may be pointed by key 'max_diff',
-        in this case the range will be [target_value - max_diff, target_value + max_diff]
-        (inclusively).
-
-        But also the range may be pointed by keys 'max_diff_if_less_threshold' and
-        'max_diff_if_greater_threshold', in this case the range is
-        [target_value - max_diff_if_less_threshold, target_value + max_diff_if_greater_threshold]
-        (also inclusively). This allows to point non-symmetric ranges w.r.t. the target_value.
-
-        Also note that if one of 'max_diff_if_less_threshold' and 'max_diff_if_greater_threshold'
-        is absent, it is set to `+infinity`, so the range will be bounded from one side
-        (but not both of them, this will be an error)
-        """
-        keys = set(cur_metric_requirements.keys())
-        if 'target_value' not in keys and 'base' not in keys:
-            raise ValueError(f'Wrong cur_metric_requirements: either "target_value" or "base" '
-                             f' should be pointed in the structure, whereas '
-                             f'cur_metric_requirements={pformat(cur_metric_requirements)}')
-        if 'target_value' in keys and 'base' in keys:
-            raise ValueError(f'Wrong cur_metric_requirements: either "target_value" or "base" '
-                             f' should be pointed in the structure, but not both, whereas '
-                             f'cur_metric_requirements={pformat(cur_metric_requirements)}')
-        if ('max_diff' not in keys) and ('max_diff_if_less_threshold' not in keys) \
-                and ('max_diff_if_greater_threshold' not in keys):
-            raise ValueError(f'Wrong cur_metric_requirements: either "max_diff" or one/two of '
-                             f'"max_diff_if_less_threshold" and "max_diff_if_greater_threshold" should be '
-                             f'pointed in the structure, whereas '
-                             f'cur_metric_requirements={pformat(cur_metric_requirements)}')
-
-        if ('max_diff' in keys) and ('max_diff_if_less_threshold' in keys or 'max_diff_if_greater_threshold' in keys):
-            raise ValueError(f'Wrong cur_metric_requirements: either "max_diff" or one/two of '
-                             f'"max_diff_if_less_threshold" and "max_diff_if_greater_threshold" should be '
-                             f'pointed in the structure, but not both, whereas '
-                             f'cur_metric_requirements={pformat(cur_metric_requirements)}')
-
-        if 'target_value' in cur_metric_requirements:
-            target_value = float(cur_metric_requirements['target_value'])
-        elif 'base' in cur_metric_requirements:
-            base_metric_address = cur_metric_requirements['base']
-            target_value = get_value_from_dict_by_dot_separated_address(test_results_storage, base_metric_address)
-            target_value = float(target_value)
-        else:
-            raise RuntimeError(f'ERROR: Wrong parsing of metric requirements {cur_metric_requirements}')
-
-        if 'max_diff' in cur_metric_requirements:
-            max_diff = cur_metric_requirements['max_diff']
-            max_diff = float(max_diff)
-            if not max_diff >= 0:
-                raise ValueError(f'Wrong max_diff {max_diff} -- it should be a non-negative number')
-            return (target_value, target_value - max_diff, target_value + max_diff)
-
-        max_diff_if_less_threshold = cur_metric_requirements.get('max_diff_if_less_threshold')
-        max_diff_if_greater_threshold = cur_metric_requirements.get('max_diff_if_greater_threshold')
-        if max_diff_if_less_threshold is None and max_diff_if_greater_threshold is None:
-            raise ValueError(f'Wrong cur_metric_requirements: all of max_diff, max_diff_if_less_threshold, and '
-                             f'max_diff_if_greater_threshold are None, '
-                             f'cur_metric_requirements={pformat(cur_metric_requirements)}')
-
-        if max_diff_if_greater_threshold is not None:
-            max_diff_if_greater_threshold = float(max_diff_if_greater_threshold)
-            if not max_diff_if_greater_threshold >= 0:
-                raise ValueError(f'Wrong max_diff_if_greater_threshold {max_diff_if_greater_threshold} '
-                                 f'-- it should be a non-negative number')
-
-            max_value = target_value + max_diff_if_greater_threshold
-        else:
-            max_value = None
-
-        if max_diff_if_less_threshold is not None:
-            max_diff_if_less_threshold = float(max_diff_if_less_threshold)
-            if not max_diff_if_less_threshold >= 0:
-                raise ValueError(f'Wrong max_diff_if_less_threshold {max_diff_if_less_threshold} '
-                                 f'-- it should be a non-negative number')
-
-            min_value = target_value - max_diff_if_less_threshold
-        else:
-            min_value = None
-
-        return (target_value, min_value, max_value)
-
-    @staticmethod
-    def _compare(current_metric: float, cur_res_addr: str,
-                 target_value: float, min_value: Union[float, None], max_value: Union[float, None]):
-        assert all(isinstance(v, float) for v in [current_metric, target_value] )
-        assert all((v is None) or isinstance(v, float) for v in [min_value, max_value])
-
-        if min_value is not None and max_value is not None:
-            assert min_value <= target_value <= max_value
-
-            if min_value <= current_metric <= max_value:
-                logger.info(f'Validation: passed: The metric {cur_res_addr} is in the acceptable range '
-                            f'near the target value {target_value}: '
-                            f'{current_metric} is in [{min_value}, {max_value}]')
-                is_passed = True
-                cur_fail_reason = None
-            else:
-                cur_fail_reason = (f'Validation: failed: The metric {cur_res_addr} is NOT in the acceptable range '
-                                   f'near the target value {target_value}: '
-                                   f'{current_metric} is NOT in [{min_value}, {max_value}]')
-                logger.error(cur_fail_reason)
-                is_passed = False
-            return is_passed, cur_fail_reason
-
-        assert (min_value is not None) or (max_value is not None)
-        if min_value is not None:
-            cmp_op = lambda x: x >= min_value
-            cmp_str_true = 'greater or equal'
-            cmp_op_str_true = '>='
-            cmp_op_str_false = '<'
-            threshold = min_value
-        else:
-            cmp_op = lambda x: x <= max_value
-            cmp_str_true = 'less or equal'
-            cmp_op_str_true = '<='
-            cmp_op_str_false = '>'
-            threshold = max_value
-        acceptable_error = abs(threshold - target_value)
-        if cmp_op(current_metric):
-            logger.info(f'Validation: passed: The metric {cur_res_addr} is {cmp_str_true} '
-                        f'the target value {target_value} with acceptable error {acceptable_error}: '
-                        f'{current_metric} {cmp_op_str_true} {threshold}')
-            is_passed = True
-            cur_fail_reason = None
-        else:
-            cur_fail_reason = (f'Validation: failed: The metric {cur_res_addr} is NOT {cmp_str_true} '
-                               f'the target value {target_value} with acceptable error {acceptable_error}: '
-                               f'{current_metric} {cmp_op_str_false} {threshold}')
-            logger.error(cur_fail_reason)
-            is_passed = False
-        return is_passed, cur_fail_reason
-
-    def validate(self, current_result: Dict, test_results_storage: Dict):
-        """
-        The method validates results of the current test.
-        :param current_result -- dict with result of the current test
-        :param test_results_storage -- dict with results of previous tests
-                                       of this test case
-                                       (e.g. the same training parameters)
-
-        The function returns nothing, but may raise exceptions to fail the test.
-        If the structure stored expected metrics is wrong, the function raises ValueError.
-        """
-        if self.cur_test_expected_metrics_callback is None:
-            # most probably, it is not a reallife test
-            logger.info(f'Validation: skipped, since there should not be expected metrics for this test, '
-                        f'most probably the test is not run in "{REALLIFE_USECASE_CONSTANT()}" usecase')
-            return
-
-        logger.info('Validation: begin')
-
-        # calling the callback to receive expected metrics for the current test
-        cur_test_expected_metrics = self.cur_test_expected_metrics_callback()
-
-        assert isinstance(cur_test_expected_metrics, dict), \
-                f'Wrong current test expected metric: {cur_test_expected_metrics}'
-        logger.debug(f'Validation: received cur_test_expected_metrics={pformat(cur_test_expected_metrics)}')
-        is_passed = True
-        fail_reasons = []
-        for k, v in cur_test_expected_metrics.items():
-            # TODO(lbeynens): add possibility to point a list of requirements for a metric
-            cur_res_addr = k
-            cur_metric_requirements = v
-            logger.info(f'Validation: begin check {cur_res_addr}')
-            try:
-                current_metric = get_value_from_dict_by_dot_separated_address(current_result, cur_res_addr)
-                current_metric = float(current_metric)
-            except (ValueError, TypeError) as e:
-                raise ValueError(f'Cannot get metric {cur_res_addr} from the current result {current_result}') from e
-
-            logger.debug(f'current_metric = {current_metric}')
-            try:
-                target_value, min_value, max_value = \
-                        self._get_min_max_value_from_expected_metrics(cur_metric_requirements,
-                                                                      test_results_storage)
-            except (ValueError, TypeError) as e:
-                raise ValueError(f'Error when parsing expected metrics for the metric {cur_res_addr}') from e
-
-            cur_is_passed, cur_fail_reason = self._compare(current_metric, cur_res_addr,
-                                                           target_value, min_value, max_value)
-            if not cur_is_passed:
-                is_passed = False
-                fail_reasons.append(cur_fail_reason)
-
-            logger.info(f'Validation: end check {cur_res_addr}')
-
-        logger.info(f'Validation: end, result={is_passed}')
-        if not is_passed:
-            fail_reasons = '\n'.join(fail_reasons)
-            pytest.fail(f'Validation failed:\n{fail_reasons}')
-
-class OTETestStage:
-    """
-    OTETestStage -- auxiliary class that
-    1. Allows to set up dependency between test stages: before the main action of a test stage is run, all the actions
-       for the stages that are pointed in 'depends' list are called beforehand;
-    2. Runs for each test stage its main action only once: the main action is run inside try-except clause, and
-       2.1. if the action was executed without exceptions, a flag `was_processed` is set, the results of the action
-            are kept, and the next time the stage is called no action is executed;
-       2.2. if the action raised an exception, the exception is stored, the flag `was_processed` is set, and the next
-            time the stage is called the exception is re-raised.
-    """
-    def __init__(self, action: BaseOTETestAction,
-                 depends_stages: Optional[List['OTETestStage']]=None):
-        self.was_processed = False
-        self.stored_exception = None
-        self.action = action
-        self.depends_stages = depends_stages if depends_stages else []
-        self.stage_results = None
-        assert isinstance(self.depends_stages, list)
-        assert all(isinstance(stage, OTETestStage) for stage in self.depends_stages)
-        assert isinstance(self.action, BaseOTETestAction)
-
-    @property
-    def name(self):
-        return self.action.name
-
-    def _reraise_stage_exception_if_was_failed(self):
-        assert self.was_processed, \
-                'The method _reraise_stage_exception_if_was_failed should be used only for stages that were processed'
-        if self.stored_exception is None:
-            # nothing to do here
-            return
-
-        logger.warning(f'In stage {self.name}: found that previous call of the stage '
-                       'caused exception -- re-raising it')
-        raise self.stored_exception
-
-    def _run_validation(self, test_results_storage: Dict,
-                        validator: Union[Validator, None]):
-        if not self.action.with_validation:
-            return
-        if validator is None:
-            logger.debug('The validator is None -- the validation should be skipped, '
-                         'most probably this test stage was run from a dependency chain')
-            return
-
-        validator.validate(self.stage_results, test_results_storage)
-
-    def run_once(self, data_collector: DataCollector, test_results_storage: OrderedDict,
-                 validator: Union[Validator, None]):
-        logger.info(f'Begin stage "{self.name}"')
-        assert isinstance(test_results_storage, OrderedDict)
-        logger.debug(f'For test stage "{self.name}": test_results_storage.keys = {list(test_results_storage.keys())}')
-
-        for dep_stage in self.depends_stages:
-            # Processing all dependency stages of the current test.
-            # Note that
-            # * the stages may run their own dependency stages -- they will compose so called "dependency chain"
-            # * the dependency stages are run with `validator = None`
-            #   to avoid validation of stages that are run from the dependency chain.
-            logger.debug(f'For test stage "{self.name}": Before running dep. stage "{dep_stage.name}"')
-            dep_stage.run_once(data_collector, test_results_storage, validator=None)
-            logger.debug(f'For test stage "{self.name}": After running dep. stage "{dep_stage.name}"')
-
-        if self.was_processed:
-            self._reraise_stage_exception_if_was_failed()
-            # if we are here, then the stage was processed without exceptions
-            logger.info(f'The stage {self.name} was already processed SUCCESSFULLY')
-
-            # Run validation here for the rare case if this test now is being run *not* from a dependency chain
-            # (i.e. the test is run with `validator != None`),
-            # but the test already has been run from some dependency chain earlier.
-            self._run_validation(test_results_storage, validator)
-
-            logger.info(f'End stage "{self.name}"')
-            return
-
-        if self.name in test_results_storage:
-            raise RuntimeError(f'Error: For test stage "{self.name}": '
-                               f'another OTETestStage with name {self.name} has been run already')
-
-        try:
-            logger.info(f'For test stage "{self.name}": Before running main action')
-            self.stage_results = self.action(data_collector=data_collector,
-                                             results_prev_stages=test_results_storage)
-            logger.info(f'For test stage "{self.name}": After running main action')
-            self.was_processed = True
-            test_results_storage[self.name] = self.stage_results
-            logger.debug(f'For test stage "{self.name}": after addition test_results_storage.keys = '
-                         f'{list(test_results_storage.keys())}')
-        except Exception as e:
-            logger.info(f'For test stage "{self.name}": After running action for stage {self.name} -- CAUGHT EXCEPTION:\n{e}')
-            logger.info(f'End stage "{self.name}"')
-            self.stored_exception = e
-            self.was_processed = True
-            raise e
-
-        # The validation step is made outside the central try...except clause, since if the test was successful, but
-        # the quality numbers were lower than expected, the result of the stage still may be re-used
-        # in other stages.
-        self._run_validation(test_results_storage, validator)
-        logger.info(f'End stage "{self.name}"')
-
-class OTEIntegrationTestCase:
-    _TEST_STAGES = ('training', 'training_evaluation',
-                   'export', 'export_evaluation',
-                   'pot', 'pot_evaluation',
-                   'nncf', 'nncf_evaluation',
-                   'nncf_export', 'nncf_export_evaluation')
-
-    @classmethod
-    def get_list_of_test_stages(cls):
-        return cls._TEST_STAGES
-
-    def __init__(self, dataset_params: DatasetParameters, template_file_path: str,
-                 num_training_iters: int, batch_size: int):
-        self.dataset_params = dataset_params
-        self.template_file_path = template_file_path
-        self.num_training_iters = num_training_iters
-        self.batch_size = batch_size
-
-        training_stage = OTETestStage(action=OTETestTrainingAction(self.dataset_params,
-                                                                   self.template_file_path,
-                                                                   self.num_training_iters,
-                                                                   self.batch_size))
-        training_evaluation_stage = OTETestStage(action=OTETestTrainingEvaluationAction(),
-                                                 depends_stages=[training_stage])
-        export_stage = OTETestStage(action=OTETestExportAction(),
-                                    depends_stages=[training_stage])
-        export_evaluation_stage = OTETestStage(action=OTETestExportEvaluationAction(),
-                                               depends_stages=[export_stage])
-        pot_stage = OTETestStage(action=OTETestPotAction(),
-                                 depends_stages=[export_stage])
-        pot_evaluation_stage = OTETestStage(action=OTETestPotEvaluationAction(),
-                                            depends_stages=[pot_stage, training_evaluation_stage])
-        nncf_stage = OTETestStage(action=OTETestNNCFAction(),
-                                  depends_stages=[training_stage])
-        nncf_evaluation_stage = OTETestStage(action=OTETestNNCFEvaluationAction(),
-                                             depends_stages=[nncf_stage, training_evaluation_stage])
-        nncf_export_stage = OTETestStage(action=OTETestNNCFExportAction(),
-                                         depends_stages=[nncf_stage])
-        nncf_export_evaluation_stage = OTETestStage(action=OTETestNNCFExportEvaluationAction(),
-                                                    depends_stages=[nncf_export_stage, nncf_evaluation_stage])
-        # TODO(lbeynens) if we could extract info on dependency from expected metrics, we could remove
-        #                nncf_evaluation_stage from the `depends_stages` for nncf_export_evaluation_stage
-
-        list_all_stages = [training_stage, training_evaluation_stage,
-                           export_stage, export_evaluation_stage,
-                           pot_stage, pot_evaluation_stage,
-                           nncf_stage, nncf_evaluation_stage,
-                           nncf_export_stage, nncf_export_evaluation_stage]
-
-        self._stages = OrderedDict((stage.name, stage) for stage in list_all_stages)
-        assert list(self._stages.keys()) == list(self._TEST_STAGES)
-
-        # test results should be kept between stages
-        self.test_results_storage = OrderedDict()
-
-    def run_stage(self, stage_name: str, data_collector: DataCollector,
-                  validator: Validator):
-        assert stage_name in self._TEST_STAGES, f'Wrong stage_name {stage_name}'
-        self._stages[stage_name].run_once(data_collector, self.test_results_storage,
-                                          validator)
->>>>>>> 35aac2b1
+
 
 # pytest magic
 def pytest_generate_tests(metafunc):
