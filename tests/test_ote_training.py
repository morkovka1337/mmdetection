# Copyright (C) 2021 Intel Corporation
#
# Licensed under the Apache License, Version 2.0 (the "License");
# you may not use this file except in compliance with the License.
# You may obtain a copy of the License at
#
# http://www.apache.org/licenses/LICENSE-2.0
#
# Unless required by applicable law or agreed to in writing,
# software distributed under the License is distributed on an "AS IS" BASIS,
# WITHOUT WARRANTIES OR CONDITIONS OF ANY KIND, either express or implied.
# See the License for the specific language governing permissions
# and limitations under the License.

import glob
import itertools
import logging
import os
import os.path as osp
from abc import ABC, abstractmethod
from collections import namedtuple, OrderedDict
from copy import deepcopy
from pprint import pformat
<<<<<<< HEAD
from typing import Optional, Tuple, Union
=======
from typing import List, Optional, Union
>>>>>>> f6522e8c

import pytest
import yaml
from e2e_test_system import DataCollector, e2e_pytest_performance
from ote_sdk.configuration.helper import create
from ote_sdk.entities.datasets import DatasetEntity
from ote_sdk.entities.inference_parameters import InferenceParameters
from ote_sdk.entities.label_schema import LabelSchemaEntity
from ote_sdk.entities.metrics import Performance, ScoreMetric
from ote_sdk.entities.model import (
    ModelEntity,
    ModelFormat,
    ModelPrecision,
    ModelStatus,
    ModelOptimizationType,
    OptimizationMethod,
)
from ote_sdk.entities.model_template import parse_model_template, TargetDevice
from ote_sdk.entities.optimization_parameters import OptimizationParameters
from ote_sdk.entities.resultset import ResultSetEntity
from ote_sdk.entities.subset import Subset
from ote_sdk.entities.task_environment import TaskEnvironment
from ote_sdk.usecases.tasks.interfaces.export_interface import ExportType
from ote_sdk.usecases.tasks.interfaces.optimization_interface import OptimizationType

from mmdet.apis.ote.apis.detection.ote_utils import get_task_class
from mmdet.apis.ote.extension.datasets.data_utils import load_dataset_items_coco_format
from mmdet.integration.nncf.utils import is_nncf_enabled

logger = logging.getLogger(__name__)

def DATASET_PARAMETERS_FIELDS() -> Tuple[str, ...]:
    return ('annotations_train',
            'images_train_dir',
            'annotations_val',
            'images_val_dir',
            'annotations_test',
            'images_test_dir',
            )

ROOT_PATH_KEY = '_root_path'
DatasetParameters = namedtuple('DatasetParameters', DATASET_PARAMETERS_FIELDS())  # type: ignore

@pytest.fixture
def dataset_definitions_fx(request):
    """
    Return dataset definitions read from a YAML file passed as the parameter --dataset-definitions.
    Note that the dataset definitions should store the following structure:
    {
        <dataset_name>: {
            'annotations_train': <annotation_file_path1>
            'images_train_dir': <images_folder_path1>
            'annotations_val': <annotation_file_path2>
            'images_val_dir': <images_folder_path2>
            'annotations_test': <annotation_file_path3>
            'images_test_dir':  <images_folder_path3>
        }
    }
    """
    path = request.config.getoption('--dataset-definitions')
    if path is None:
        logger.warning(f'The command line parameter "--dataset-definitions" is not set'
                       f'whereas it is required for the test {request.node.originalname or request.node.name}'
                       f' -- ALL THE TESTS THAT REQUIRE THIS PARAMETER ARE SKIPPED')
        return None
    with open(path) as f:
        data = yaml.safe_load(f)
    data[ROOT_PATH_KEY] = osp.dirname(path)
    return data

@pytest.fixture
def template_paths_fx(request):
    """
    Return mapping model names to template paths, received from globbing the folder configs/ote/
    Note that the function searches files with name `template.yaml`, and for each such file
    the model name is the name of the parent folder of the file.
    """
    root = osp.dirname(osp.dirname(osp.realpath(__file__)))
    glb = glob.glob(f'{root}/configs/ote/**/template.yaml', recursive=True)
    data = {}
    for p in glb:
        assert osp.isabs(p), f'Error: not absolute path {p}'
        name = osp.basename(osp.dirname(p))
        if name in data:
            raise RuntimeError(f'Duplication of names in config/ote/ folder: {data[name]} and {p}')
        data[name] = p
    data[ROOT_PATH_KEY] = ''
    return data

def _make_path_be_abs(some_val, root_path):
    assert isinstance(some_val, (str, dict)), f'Wrong type of value: {some_val}, type={type(some_val)}'
    assert isinstance(root_path, str), f'Wrong type of root_path: {root_path}, type={type(root_path)}'

    # Note that os.path.join(a, b) == b if b is an absolute path
    if isinstance(some_val, str):
        return osp.join(root_path, some_val)

    some_dict = some_val
    assert all(isinstance(v, str) for v in some_dict.values()), f'Wrong input dict {some_dict}'
    for k in list(some_dict.keys()):
        some_dict[k] = osp.join(root_path, some_dict[k])
    return some_dict

def _get_dataset_params_from_dataset_definitions(dataset_definitions, dataset_name):
    cur_dataset_definition = dataset_definitions[dataset_name]
    training_parameters_fields = {k: v for k, v in cur_dataset_definition.items()
                                  if k in DATASET_PARAMETERS_FIELDS()}
    _make_path_be_abs(training_parameters_fields, dataset_definitions[ROOT_PATH_KEY])

    assert set(DATASET_PARAMETERS_FIELDS()) == set(training_parameters_fields.keys()), \
            f'ERROR: dataset definitions for name={dataset_name} does not contain all required fields'
    assert all(training_parameters_fields.values()), \
            f'ERROR: dataset definitions for name={dataset_name} contains empty values for some required fields'

    params = DatasetParameters(**training_parameters_fields)
    return params

def performance_to_score_name_value(perf: Union[Performance, None]):
    """
    The method is intended to get main score info from Performance class
    """
    if perf is None:
        return None, None
    assert isinstance(perf, Performance)
    score = perf.score
    assert isinstance(score, ScoreMetric)
    assert isinstance(score.name, str) and score.name, f'Wrong score name "{score.name}"'
    return score.name, score.value

def convert_hyperparams_to_dict(hyperparams):
    def _convert(p):
        if p is None:
            return None
        d = {}
        groups = getattr(p, 'groups', [])
        parameters = getattr(p, 'parameters', [])
        assert (not groups) or isinstance(groups, list), f'Wrong field "groups" of p={p}'
        assert (not parameters) or isinstance(parameters, list), f'Wrong field "parameters" of p={p}'
        for group_name in groups:
            g = getattr(p, group_name, None)
            d[group_name] = _convert(g)
        for par_name in parameters:
            d[par_name] = getattr(p, par_name, None)
        return d
    return _convert(hyperparams)

class BaseOTETestAction(ABC):
    _name = None

    @property
    def name(self):
        return type(self)._name

    def _check_result_prev_stages(self, results_prev_stages, list_required_stages):
        for stage_name in list_required_stages:
            if not results_prev_stages or stage_name not in results_prev_stages:
                raise RuntimeError(f'The action {self.name} requires results of the stage {stage_name}, '
                                   f'but they are absent')

    @abstractmethod
    def __call__(self, data_collector: DataCollector,
                 results_prev_stages: Optional[OrderedDict]=None):
        raise NotImplementedError('The main action method is not implemented')

class OTETestTrainingAction(BaseOTETestAction):
    _name = 'training'
    def __init__(self, dataset_params, template_file_path, num_training_iters, batch_size):
        self.dataset_params = dataset_params
        self.template_file_path = template_file_path
        self.num_training_iters = num_training_iters
        self.batch_size = batch_size

    @staticmethod
    def _create_environment_and_task(params, labels_schema, model_template):
        environment = TaskEnvironment(model=None, hyper_parameters=params, label_schema=labels_schema,
                                      model_template=model_template)
        logger.info('Create base Task')
        task_impl_path = model_template.entrypoints.base
        task_cls = get_task_class(task_impl_path)
        task = task_cls(task_environment=environment)
        return environment, task

    def _get_training_performance_as_score_name_value(self):
        training_performance = getattr(self.output_model, 'performance', None)
        if training_performance is None:
            raise RuntimeError('Cannot get training performance')
        return performance_to_score_name_value(training_performance)

    def _run_ote_training(self, data_collector):
        logger.debug(f'self.template_file_path = {self.template_file_path}')
        logger.debug(f'Using for train annotation file {self.dataset_params.annotations_train}')
        logger.debug(f'Using for val annotation file {self.dataset_params.annotations_val}')

        labels_list = []
        items = load_dataset_items_coco_format(
            ann_file_path=self.dataset_params.annotations_train,
            data_root_dir=self.dataset_params.images_train_dir,
            subset=Subset.TRAINING,
            labels_list=labels_list)
        items.extend(load_dataset_items_coco_format(
            ann_file_path=self.dataset_params.annotations_val,
            data_root_dir=self.dataset_params.images_val_dir,
            subset=Subset.VALIDATION,
            labels_list=labels_list))
        items.extend(load_dataset_items_coco_format(
            ann_file_path=self.dataset_params.annotations_test,
            data_root_dir=self.dataset_params.images_test_dir,
            subset=Subset.TESTING,
            labels_list=labels_list))
        self.dataset = DatasetEntity(items=items)

        self.labels_schema = LabelSchemaEntity.from_labels(labels_list)

        print(f'train dataset: {len(self.dataset.get_subset(Subset.TRAINING))} items')
        print(f'validation dataset: {len(self.dataset.get_subset(Subset.VALIDATION))} items')

        logger.debug('Load model template')
        self.model_template = parse_model_template(self.template_file_path)

        logger.debug('Set hyperparameters')
        params = create(self.model_template.hyper_parameters.data)
        params.learning_parameters.num_iters = self.num_training_iters
        if self.num_training_iters < 20:
            num_checkpoints = 2
        elif self.num_training_iters < 1000:
            num_checkpoints = 10
        else:
            num_checkpoints = 30

        params.learning_parameters.batch_size = self.batch_size

        params.learning_parameters.num_checkpoints = num_checkpoints

        logger.debug('Setup environment')
        self.environment, self.task = self._create_environment_and_task(params,
                                                                        self.labels_schema,
                                                                        self.model_template)

        logger.debug('Train model')
        self.output_model = ModelEntity(
            self.dataset,
            self.environment.get_model_configuration(),
            model_status=ModelStatus.NOT_READY)

        self.copy_hyperparams = deepcopy(self.task._hyperparams)

        self.task.train(self.dataset, self.output_model)
        assert self.output_model.model_status == ModelStatus.SUCCESS, 'Training was failed'

        score_name, score_value = self._get_training_performance_as_score_name_value()
        logger.info(f'performance={self.output_model.performance}')
        data_collector.log_final_metric('training_accuracy/' + score_name, score_value)

        hyperparams_dict = convert_hyperparams_to_dict(self.copy_hyperparams)
        for k, v in hyperparams_dict.items():
            data_collector.update_metadata(k, v)

    def __call__(self, data_collector: DataCollector,
                 results_prev_stages: Optional[OrderedDict]=None):
        self._run_ote_training(data_collector)
        results = {
                'model_template': self.model_template,
                'task': self.task,
                'dataset': self.dataset,
                'environment': self.environment,
                'output_model': self.output_model,
        }
        return results

def run_evaluation(dataset, task, model):
    logger.debug('Evaluation: Get predictions on the dataset')
    predicted_dataset = task.infer(
        dataset.with_empty_annotations(),
        InferenceParameters(is_evaluation=True))
    resultset = ResultSetEntity(
        model=model,
        ground_truth_dataset=dataset,
        prediction_dataset=predicted_dataset,
    )
    logger.debug('Evaluation: Estimate quality on dataset')
    task.evaluate(resultset)
    evaluation_performance = resultset.performance
    logger.info(f'Evaluation: performance={evaluation_performance}')
    score_name, score_value = performance_to_score_name_value(evaluation_performance)
    return score_name, score_value

class OTETestTrainingEvaluationAction(BaseOTETestAction):
    _name = 'training_evaluation'

    def __init__(self, subset=Subset.VALIDATION):
        self.subset = subset

    def _run_ote_evaluation(self, data_collector,
                            dataset, task, trained_model):
        logger.info('Begin evaluation of trained model')
        validation_dataset = dataset.get_subset(self.subset)
        score_name, score_value = run_evaluation(validation_dataset, task, trained_model)
        data_collector.log_final_metric('evaluation_accuracy/' + score_name, score_value)
        logger.info('End evaluation of trained model')

    def __call__(self, data_collector: DataCollector,
                 results_prev_stages: Optional[OrderedDict]=None):
        self._check_result_prev_stages(results_prev_stages, ['training'])

        kwargs = {
                'dataset': results_prev_stages['training']['dataset'],
                'task': results_prev_stages['training']['task'],
                'trained_model': results_prev_stages['training']['output_model'],
        }

        self._run_ote_evaluation(data_collector, **kwargs)
        results = {}
        return results

def run_export(environment, dataset, task, action_name):
    logger.debug(f'For action "{action_name}": Copy environment for evaluation exported model')

    environment_for_export = deepcopy(environment)

    logger.debug(f'For action "{action_name}": Create exported model')
    exported_model = ModelEntity(
        dataset,
        environment_for_export.get_model_configuration(),
        model_status=ModelStatus.NOT_READY)
    logger.debug('Run export')
    task.export(ExportType.OPENVINO, exported_model)

    assert exported_model.model_status == ModelStatus.SUCCESS, \
            f'In action "{action_name}": Export to OpenVINO was not successful'
    assert exported_model.model_format == ModelFormat.OPENVINO, \
            f'In action "{action_name}": Wrong model format after export'
    assert exported_model.optimization_type == ModelOptimizationType.MO, \
            f'In action "{action_name}": Wrong optimization type'

    logger.debug(f'For action "{action_name}": Set exported model into environment for export')
    environment_for_export.model = exported_model
    return environment_for_export, exported_model

class OTETestExportAction(BaseOTETestAction):
    _name = 'export'

    def _run_ote_export(self, data_collector,
                        environment, dataset, task):
        self.environment_for_export, self.exported_model = \
                run_export(environment, dataset, task, action_name=self.name)

    def __call__(self, data_collector: DataCollector,
                 results_prev_stages: Optional[OrderedDict]=None):
        self._check_result_prev_stages(results_prev_stages, ['training'])

        kwargs = {
                'environment': results_prev_stages['training']['environment'],
                'dataset': results_prev_stages['training']['dataset'],
                'task': results_prev_stages['training']['task'],
        }

        self._run_ote_export(data_collector, **kwargs)
        results = {
                'environment': self.environment_for_export,
                'exported_model': self.exported_model,
        }
        return results

def create_openvino_task(model_template, environment):
    logger.debug('Create OpenVINO Task')
    openvino_task_impl_path = model_template.entrypoints.openvino
    openvino_task_cls = get_task_class(openvino_task_impl_path)
    openvino_task = openvino_task_cls(environment)
    return openvino_task

class OTETestExportEvaluationAction(BaseOTETestAction):
    _name = 'export_evaluation'

    def __init__(self, subset=Subset.VALIDATION):
        self.subset = subset

    def _run_ote_export_evaluation(self, data_collector,
                                   model_template, dataset,
                                   environment_for_export, exported_model):
        logger.info('Begin evaluation of exported model')
        self.openvino_task = create_openvino_task(model_template, environment_for_export)
        validation_dataset = dataset.get_subset(self.subset)
        score_name, score_value = run_evaluation(validation_dataset, self.openvino_task, exported_model)
        data_collector.log_final_metric('evaluation_accuracy_exported/' + score_name, score_value)
        logger.info('End evaluation of exported model')

    def __call__(self, data_collector: DataCollector,
                 results_prev_stages: Optional[OrderedDict]=None):
        self._check_result_prev_stages(results_prev_stages, ['training', 'export'])

        kwargs = {
                'model_template': results_prev_stages['training']['model_template'],
                'dataset': results_prev_stages['training']['dataset'],
                'environment_for_export': results_prev_stages['export']['environment'],
                'exported_model': results_prev_stages['export']['exported_model'],
        }

        self._run_ote_export_evaluation(data_collector, **kwargs)
        results = {}
        return results

class OTETestPotAction(BaseOTETestAction):
    _name = 'pot'

    def __init__(self, pot_subset=Subset.TRAINING):
        self.pot_subset = pot_subset

    def _run_ote_pot(self, data_collector,
                     model_template, dataset,
                     environment_for_export):
        logger.debug('Creating environment and task for POT optimization')
        self.environment_for_pot = deepcopy(environment_for_export)
        self.openvino_task_pot = create_openvino_task(model_template, environment_for_export)

        self.optimized_model_pot = ModelEntity(
            dataset,
            self.environment_for_pot.get_model_configuration(),
            model_status=ModelStatus.NOT_READY)
        logger.info('Run POT optimization')
        self.openvino_task_pot.optimize(
            OptimizationType.POT,
            dataset.get_subset(self.pot_subset),
            self.optimized_model_pot,
            OptimizationParameters())
        assert self.optimized_model_pot.model_status == ModelStatus.SUCCESS, 'POT optimization was not successful'
        assert self.optimized_model_pot.model_format == ModelFormat.OPENVINO, 'Wrong model format after pot'
        assert self.optimized_model_pot.optimization_type == OptimizationType.POT, 'Wrong optimization type'
        logger.info('POT optimization is finished')

    def __call__(self, data_collector: DataCollector,
                 results_prev_stages: Optional[OrderedDict]=None):
        self._check_result_prev_stages(results_prev_stages, ['export'])

        kwargs = {
                'model_template': results_prev_stages['training']['model_template'],
                'dataset': results_prev_stages['training']['dataset'],
                'environment_for_export': results_prev_stages['export']['environment'],
        }

        self._run_ote_pot(data_collector, **kwargs)
        results = {
                'openvino_task_pot': self.openvino_task_pot,
                'optimized_model_pot': self.optimized_model_pot,
        }
        return results

class OTETestPotEvaluationAction(BaseOTETestAction):
    _name = 'pot_evaluation'

    def __init__(self, subset=Subset.VALIDATION):
        self.subset = subset

    def _run_ote_pot_evaluation(self, data_collector,
                                dataset,
                                openvino_task_pot,
                                optimized_model_pot):
        logger.info('Begin evaluation of pot model')
        validation_dataset_pot = dataset.get_subset(self.subset)
        score_name, score_value = run_evaluation(validation_dataset_pot, openvino_task_pot, optimized_model_pot)
        data_collector.log_final_metric('evaluation_accuracy_pot/' + score_name, score_value)
        logger.info('End evaluation of pot model')

    def __call__(self, data_collector: DataCollector,
                 results_prev_stages: Optional[OrderedDict]=None):
        self._check_result_prev_stages(results_prev_stages, ['training', 'pot'])

        kwargs = {
                'dataset': results_prev_stages['training']['dataset'],
                'openvino_task_pot': results_prev_stages['pot']['openvino_task_pot'],
                'optimized_model_pot': results_prev_stages['pot']['optimized_model_pot'],
        }

        self._run_ote_pot_evaluation(data_collector, **kwargs)
        results = {}
        return results

class OTETestNNCFAction(BaseOTETestAction):
    _name = 'nncf'

    def _run_ote_nncf(self, data_collector,
                      model_template, dataset, trained_model,
                      environment):
        logger.debug('Get predictions on the validation set for exported model')
        self.environment_for_nncf = deepcopy(environment)

        logger.info('Create NNCF Task')
        nncf_task_class_impl_path = model_template.entrypoints.nncf
        if not nncf_task_class_impl_path:
            pytest.skip('NNCF is not enabled for this template')

        if not is_nncf_enabled():
            pytest.skip('NNCF is not installed')

        logger.info('Creating NNCF task and structures')
        self.nncf_model = ModelEntity(
            dataset,
            self.environment_for_nncf.get_model_configuration(),
            model_status=ModelStatus.NOT_READY)
        self.nncf_model.set_data('weights.pth', trained_model.get_data('weights.pth'))

        self.environment_for_nncf.model = self.nncf_model

        nncf_task_cls = get_task_class(nncf_task_class_impl_path)
        self.nncf_task = nncf_task_cls(task_environment=self.environment_for_nncf)

        logger.info('Run NNCF optimization')
        self.nncf_task.optimize(OptimizationType.NNCF,
                                dataset,
                                self.nncf_model,
                                OptimizationParameters())
        assert self.nncf_model.model_status == ModelStatus.SUCCESS, 'NNCF optimization was not successful'
        assert self.nncf_model.optimization_type == OptimizationType.NNCF, 'Wrong optimization type'
        logger.info('NNCF optimization is finished')


    def __call__(self, data_collector: DataCollector,
                 results_prev_stages: Optional[OrderedDict]=None):
        self._check_result_prev_stages(results_prev_stages, ['training'])

        kwargs = {
                'model_template': results_prev_stages['training']['model_template'],
                'dataset': results_prev_stages['training']['dataset'],
                'trained_model': results_prev_stages['training']['output_model'],
                'environment': results_prev_stages['training']['environment'],
        }

        self._run_ote_nncf(data_collector, **kwargs)
        results = {
                'nncf_task': self.nncf_task,
                'nncf_model': self.nncf_model,
                'nncf_environment': self.environment_for_nncf,
        }
        return results

class OTETestNNCFEvaluationAction(BaseOTETestAction):
    _name = 'nncf_evaluation'

    def __init__(self, subset=Subset.VALIDATION):
        self.subset = subset

    def _run_ote_nncf_evaluation(self, data_collector,
                                dataset,
                                nncf_task,
                                nncf_model):
        logger.info('Begin evaluation of nncf model')
        validation_dataset = dataset.get_subset(self.subset)
        score_name, score_value = run_evaluation(validation_dataset, nncf_task, nncf_model)
        data_collector.log_final_metric('evaluation_accuracy_nncf/' + score_name, score_value)
        logger.info('End evaluation of nncf model')

    def __call__(self, data_collector: DataCollector,
                 results_prev_stages: Optional[OrderedDict]=None):
        self._check_result_prev_stages(results_prev_stages, ['training', 'nncf'])

        kwargs = {
                'dataset': results_prev_stages['training']['dataset'],
                'nncf_task': results_prev_stages['nncf']['nncf_task'],
                'nncf_model': results_prev_stages['nncf']['nncf_model'],
        }

        self._run_ote_nncf_evaluation(data_collector, **kwargs)
        results = {}
        return results

class OTETestNNCFExportAction(BaseOTETestAction):
    _name = 'nncf_export'

    def __init__(self, subset=Subset.VALIDATION):
        self.subset = subset

    def _run_ote_nncf_export(self, data_collector,
                             nncf_environment, dataset, nncf_task):
        logger.info('Begin export of nncf model')
        self.environment_nncf_export, self.nncf_exported_model = \
                run_export(nncf_environment, dataset, nncf_task, action_name=self.name)
        logger.info('End export of nncf model')

    def __call__(self, data_collector: DataCollector,
                 results_prev_stages: Optional[OrderedDict]=None):
        self._check_result_prev_stages(results_prev_stages, ['training', 'nncf'])

        kwargs = {
                'nncf_environment': results_prev_stages['nncf']['nncf_environment'],
                'dataset': results_prev_stages['training']['dataset'],
                'nncf_task': results_prev_stages['nncf']['nncf_task'],
        }

        self._run_ote_nncf_export(data_collector, **kwargs)
        results = {
                'environment': self.environment_nncf_export,
                'exported_model': self.nncf_exported_model,
        }
        return results

class OTETestNNCFExportEvaluationAction(BaseOTETestAction):
    _name = 'nncf_export_evaluation'

    def __init__(self, subset=Subset.VALIDATION):
        self.subset = subset

    def _run_ote_nncf_export_evaluation(self, data_collector,
                                        model_template, dataset,
                                        nncf_environment_for_export, nncf_exported_model):
        logger.info('Begin evaluation of NNCF exported model')
        self.openvino_task = create_openvino_task(model_template, nncf_environment_for_export)
        validation_dataset = dataset.get_subset(self.subset)
        score_name, score_value = run_evaluation(validation_dataset, self.openvino_task, nncf_exported_model)
        data_collector.log_final_metric('evaluation_accuracy_nncf_exported/' + score_name, score_value)
        logger.info('End evaluation of NNCF exported model')

    def __call__(self, data_collector: DataCollector,
                 results_prev_stages: Optional[OrderedDict]=None):
        self._check_result_prev_stages(results_prev_stages, ['training', 'nncf_export'])

        kwargs = {
                'model_template': results_prev_stages['training']['model_template'],
                'dataset': results_prev_stages['training']['dataset'],
                'nncf_environment_for_export': results_prev_stages['nncf_export']['environment'],
                'nncf_exported_model': results_prev_stages['nncf_export']['exported_model'],
        }

        self._run_ote_nncf_export_evaluation(data_collector, **kwargs)
        results = {}
        return results

class OTETestStage:
    """
    OTETestStage -- auxiliary class that
    1. Allows to set up dependency between test stages: before the main action of a test stage is run, all the actions
       for the stages that are pointed in 'depends' list are called beforehand;
    2. Runs for each test stage its main action only once: the main action is run inside try-except clause, and
       2.1. if the action was executed without exceptions, a flag `was_processed` is set, the results of the action
            are kept, and the next time the stage is called no action is executed;
       2.2. if the action raised an exception, the exception is stored, the flag `was_processed` is set, and the next
            time the stage is called the exception is re-raised.
    """
    def __init__(self, action: BaseOTETestAction,
                 depends_stages: Optional[List['OTETestStage']]=None):
        self.was_processed = False
        self.stored_exception = None
        self.action = action
        self.depends_stages = depends_stages if depends_stages else []
        assert isinstance(self.depends_stages, list)
        assert all(isinstance(stage, OTETestStage) for stage in self.depends_stages)
        assert isinstance(self.action, BaseOTETestAction)

    @property
    def name(self):
        return self.action.name

    def _reraise_stage_exception_if_was_failed(self):
        assert self.was_processed, \
                'The method _reraise_stage_exception_if_was_failed should be used only for stages that were processed'
        if self.stored_exception is None:
            # nothing to do here
            return

        logger.warning(f'In stage {self.name}: found that previous call of the stage '
                       'caused exception -- re-raising it')
        raise self.stored_exception

    def run_once(self, data_collector: DataCollector, test_results_storage: OrderedDict):
        logger.info(f'Begin stage "{self.name}"')
        assert isinstance(test_results_storage, OrderedDict)
        logger.debug(f'For test stage "{self.name}": test_results_storage.keys = {list(test_results_storage.keys())}')

        for dep_stage in self.depends_stages:
            logger.debug(f'For test stage "{self.name}": Before running dep. stage "{dep_stage.name}"')
            dep_stage.run_once(data_collector, test_results_storage)
            logger.debug(f'For test stage "{self.name}": After running dep. stage "{dep_stage.name}"')

        if self.was_processed:
            self._reraise_stage_exception_if_was_failed()
            # if we are here, then the stage was processed without exceptions
            logger.info(f'The stage {self.name} was already processed SUCCESSFULLY')
            logger.info(f'End stage "{self.name}"')
            return

        if self.name in test_results_storage:
            raise RuntimeError(f'Error: For test stage "{self.name}": '
                               f'another OTETestStage with name {self.name} has been run already')

        try:
            logger.info(f'For test stage "{self.name}": Before running main action')
            result_to_store = self.action(data_collector=data_collector,
                                          results_prev_stages=test_results_storage)
            logger.info(f'For test stage "{self.name}": After running main action')
            self.was_processed = True
            test_results_storage[self.name] = result_to_store
            logger.debug(f'For test stage "{self.name}": after addition test_results_storage.keys = '
                         f'{list(test_results_storage.keys())}')
        except Exception as e:
            logger.info(f'For test stage "{self.name}": After running action for stage {self.name} -- CAUGHT EXCEPTION:\n{e}')
            self.stored_exception = e
            self.was_processed = True
            raise e
        finally:
            logger.info(f'End stage "{self.name}"')

class OTEIntegrationTestCase:
    _TEST_STAGES = ('training', 'training_evaluation',
                   'export', 'export_evaluation',
                   'pot', 'pot_evaluation',
                   'nncf', 'nncf_evaluation',
                   'nncf_export', 'nncf_export_evaluation')

    @classmethod
    def get_list_of_test_stages(cls):
        return cls._TEST_STAGES

    def __init__(self, dataset_params: DatasetParameters, template_file_path: str,
                 num_training_iters: int, batch_size: int):
        self.dataset_params = dataset_params
        self.template_file_path = template_file_path
        self.num_training_iters = num_training_iters
        self.batch_size = batch_size

        training_stage = OTETestStage(action=OTETestTrainingAction(self.dataset_params,
                                                                   self.template_file_path,
                                                                   self.num_training_iters,
                                                                   self.batch_size))
        training_evaluation_stage = OTETestStage(action=OTETestTrainingEvaluationAction(),
                                                 depends_stages=[training_stage])
        export_stage = OTETestStage(action=OTETestExportAction(),
                                    depends_stages=[training_stage])
        export_evaluation_stage = OTETestStage(action=OTETestExportEvaluationAction(),
                                               depends_stages=[export_stage])
        pot_stage = OTETestStage(action=OTETestPotAction(),
                                 depends_stages=[export_stage])
        pot_evaluation_stage = OTETestStage(action=OTETestPotEvaluationAction(),
                                            depends_stages=[pot_stage])
        nncf_stage = OTETestStage(action=OTETestNNCFAction(),
                                  depends_stages=[training_stage])
        nncf_evaluation_stage = OTETestStage(action=OTETestNNCFEvaluationAction(),
                                             depends_stages=[nncf_stage])
        nncf_export_stage = OTETestStage(action=OTETestNNCFExportAction(),
                                         depends_stages=[nncf_stage])
        nncf_export_evaluation_stage = OTETestStage(action=OTETestNNCFExportEvaluationAction(),
                                                    depends_stages=[nncf_export_stage])

        list_all_stages = [training_stage, training_evaluation_stage,
                           export_stage, export_evaluation_stage,
                           pot_stage, pot_evaluation_stage,
                           nncf_stage, nncf_evaluation_stage,
                           nncf_export_stage, nncf_export_evaluation_stage]

        self._stages = OrderedDict((stage.name, stage) for stage in list_all_stages)
        assert list(self._stages.keys()) == list(self._TEST_STAGES)

        # test results should be kept between stages
        self.test_results_storage = OrderedDict()

    def run_stage(self, stage_name, data_collector):
        assert stage_name in self._TEST_STAGES, f'Wrong stage_name {stage_name}'
        self._stages[stage_name].run_once(data_collector, self.test_results_storage)

# pytest magic
def pytest_generate_tests(metafunc):
    if metafunc.cls is None:
        return
    if not issubclass(metafunc.cls, TestOTEIntegration):
        return

    # It allows to filter by usecase
    usecase = metafunc.config.getoption('--test-usecase')

    argnames, argvalues, ids = metafunc.cls.get_list_of_tests(usecase)
    metafunc.parametrize(argnames, argvalues, ids=ids, scope='class')

class TestOTEIntegration:
    """
    The main class of running test in this file.
    It is responsible for all pytest magic.
    """
    PERFORMANCE_RESULTS = None # it is required for e2e system

    DEFAULT_NUM_ITERS = 1
    DEFAULT_BATCH_SIZE = 2
    SHORT_TEST_PARAMETERS_NAMES_FOR_GENERATING_ID = OrderedDict([
            ('test_stage', 'ACTION'),
            ('model_name', 'model'),
            ('dataset_name', 'dataset'),
            ('num_training_iters', 'num_iters'),
            ('batch_size', 'batch'),
            ('usecase', 'usecase'),
    ])

    # This tuple TEST_PARAMETERS_DEFINING_IMPL_BEHAVIOR describes test bunches'
    # fields that are important for creating OTEIntegrationTestCase instance.
    #
    # It is supposed that if for the next test these parameters are the same as
    # for the previous one, the result of operations in OTEIntegrationTestCase should
    # be kept and re-used.
    # See the fixture test_case_fx and the method _update_test_case_in_cache below.
    TEST_PARAMETERS_DEFINING_IMPL_BEHAVIOR = ('model_name',
                                              'dataset_name',
                                              'num_training_iters',
                                              'batch_size')

    # Note that each test bunch describes a group of similar tests
    # If 'model_name' or 'dataset_name' are lists, cartesian product of tests will be run.
    test_bunches = [
#           dict(
#               model_name=[
#                   'face-detection-0200',
#                   'face-detection-0202',
#                   'face-detection-0204',
#                   'face-detection-0205',
#                   'face-detection-0206',
#                   'face-detection-0207',
#               ],
#               dataset_name='airport_faces',
#               usecase='precommit',
#           ),
#           dict(
#               model_name=[
#                   'horizontal-text-detection-0001',
#               ],
#               dataset_name='horizontal_text_detection',
#               usecase='precommit',
#           ),
            dict(
                model_name=[
                   'gen1_mobilenet_v2-2s_ssd-256x256',
                   'gen2_mobilenetV2_SSD',
                   'gen2_mobilenetV2_ATSS',
                   'gen2_resnet50_VFNet',
                ],
                dataset_name='dataset1_tiled_shortened_500_A',
                usecase='precommit',
            ),
            dict(
                model_name=[
                   'gen3_mobilenetV2_SSD',
                   'gen3_mobilenetV2_ATSS',
                   'gen3_resnet50_VFNet',
                ],
                dataset_name='dataset1_tiled_shortened_500_A',
                usecase='precommit',
            ),
#            dict(
#                model_name=[
#                    'person-detection-0200',
#                    'person-detection-0201',
#                    'person-detection-0202',
#                    'person-detection-0203'
#                ],
#                dataset_name='airport_person',
#                usecase='precommit',
#            ),
#            dict(
#                model_name=[
#                    'person-vehicle-bike-detection-2000',
#                    'person-vehicle-bike-detection-2001',
#                    'person-vehicle-bike-detection-2002',
#                    'person-vehicle-bike-detection-2003',
#                    'person-vehicle-bike-detection-2004'
#                ],
#                dataset_name='airport_example',
#                usecase='precommit',
#            ),
#            dict(
#                model_name=[
#                    'vehicle-detection-0200',
#                    'vehicle-detection-0201',
#                    'vehicle-detection-0202',
#                    'vehicle-detection-0203',
#                ],
#                dataset_name='vehicle_detection',
#                usecase='precommit',
#            ),
    ]

    @staticmethod
    def _get_list_of_test_stages():
        return OTEIntegrationTestCase.get_list_of_test_stages()

    @classmethod
    def _fill_test_parameters_default_values(cls, test_parameters):
        test_parameters['num_training_iters'] = test_parameters.get('num_training_iters', cls.DEFAULT_NUM_ITERS)
        test_parameters['batch_size'] = test_parameters.get('batch_size', cls.DEFAULT_BATCH_SIZE)

    @classmethod
    def _generate_test_id(cls, test_parameters):
        id_parts = (
                f'{short_par_name}={test_parameters[par_name]}'
                for par_name, short_par_name in cls.SHORT_TEST_PARAMETERS_NAMES_FOR_GENERATING_ID.items()
        )
        return ','.join(id_parts)

    @classmethod
    def get_list_of_tests(cls, usecase: Optional[str] = None):
        """
        The functions generates the lists of values for the tests from the field test_bunches of the class.

        The function returns two lists
        * argnames -- a tuple with names of the test parameters, at the moment it is
                      a one-element tuple with the parameter name "test_parameters"
        * argvalues -- list of tuples, each tuple has the same len as argname tuple,
                       at the moment it is a one-element tuple with the dict `test_parameters`
                       that stores the parameters of the test
        * ids -- list of strings with ids corresponding the parameters of the tests
                 each id is a string generated from the corresponding test_parameters
                 value -- see the functions _generate_test_id

        The lists argvalues and ids will have the same length.

        If the parameter `usecase` is set, it makes filtering by usecase field of test bunches.
        """
        test_bunches = cls.test_bunches
        assert all(isinstance(el, dict) for el in test_bunches)

        argnames = ('test_parameters',)
        argvalues = []
        ids = []
        for el in test_bunches:
            el_model_name = el.get('model_name')
            el_dataset_name = el.get('dataset_name')
            el_usecase = el.get('usecase')
            if usecase is not None and el_usecase != usecase:
                continue
            if isinstance(el_model_name, (list, tuple)):
                model_names = el_model_name
            else:
                model_names = [el_model_name]
            if isinstance(el_dataset_name, (list, tuple)):
                dataset_names = el_dataset_name
            else:
                dataset_names = [el_dataset_name]

            model_dataset_pairs = list(itertools.product(model_names, dataset_names))

            for m, d in model_dataset_pairs:
                for test_stage in cls._get_list_of_test_stages():
                    test_parameters = deepcopy(el)
                    test_parameters['test_stage'] = test_stage
                    test_parameters['model_name'] = m
                    test_parameters['dataset_name'] = d
                    cls._fill_test_parameters_default_values(test_parameters)
                    argvalues.append((test_parameters,))
                    ids.append(cls._generate_test_id(test_parameters))

        return argnames, argvalues, ids

    @pytest.fixture(scope='class')
    def cached_from_prev_test_fx(self):
        """
        This fixture is intended for storying the test case class OTEIntegrationTestCase and parameters
        for which the class is created.
        This object should be persistent between tests while the tests use the same parameters
        -- see the method _clean_cache_if_parameters_changed below that is used to clean
        the test case if the parameters are changed.
        """
        return dict()

    @staticmethod
    def _clean_cache_if_parameters_changed(cache, params_defining_cache):
        is_ok = True
        for k, v in params_defining_cache.items():
            is_ok = is_ok and (cache.get(k) == v)
        if is_ok:
            logger.info('TestOTEIntegration: parameters were not changed -- cache is kept')
            return

        for k in list(cache.keys()):
            del cache[k]
        for k, v in params_defining_cache.items():
            cache[k] = v
        logger.info('TestOTEIntegration: parameters were changed -- cache is cleaned')

    @classmethod
    def _update_test_case_in_cache(cls, cache,
                                   test_parameters,
                                   dataset_definitions, template_paths):
        """
        If the main parameters of the test differs w.r.t. the previous test,
        the cache will be cleared and new instance of OTEIntegrationTestCase will be created.
        Otherwise the previous instance of OTEIntegrationTestCase will be re-used
        """
        if dataset_definitions is None:
            pytest.skip('The parameter "--dataset-definitions" is not set')
        params_defining_cache = {k: test_parameters[k] for k in cls.TEST_PARAMETERS_DEFINING_IMPL_BEHAVIOR}

        assert '_test_case_' not in params_defining_cache, \
                'ERROR: parameters defining test behavior should not contain special key "_test_case_"'

        cls._clean_cache_if_parameters_changed(cache, params_defining_cache)

        if '_test_case_' not in cache:
            logger.info('TestOTEIntegration: creating OTEIntegrationTestCase')

            model_name = test_parameters['model_name']
            dataset_name = test_parameters['dataset_name']
            num_training_iters = int(test_parameters['num_training_iters'])
            batch_size = int(test_parameters['batch_size'])

            dataset_params = _get_dataset_params_from_dataset_definitions(dataset_definitions, dataset_name)
            template_path = _make_path_be_abs(template_paths[model_name], template_paths[ROOT_PATH_KEY])

            cache['_test_case_'] = OTEIntegrationTestCase(dataset_params, template_path, num_training_iters, batch_size)

        return cache['_test_case_']

    @pytest.fixture
    def test_case_fx(self, request, dataset_definitions_fx, template_paths_fx,
                cached_from_prev_test_fx):
        """
        This fixture returns the test case class OTEIntegrationTestCase that should be used for the current test.
        Note that the cache from the fixture cached_from_prev_test_fx allows to store the instance of the class
        between the tests.
        If the main parameters used for this test are the same as the main parameters used for the previous test,
        the instance of the test case class will be kept and re-used. It is helpful for tests that can
        re-use the result of operations (model training, model optimization, etc) made for the previous tests,
        if these operations are time-consuming.
        If the main parameters used for this test differs w.r.t. the previous test, a new instance of
        TestOTEIntegration class will be created.
        """
        cur_request_parameters = deepcopy(request.node.callspec.params)
        if 'test_parameters' not in cur_request_parameters:
            raise RuntimeError(f'Test {request.node.name} should be parametrized by parameter "test_parameters"')

        test_parameters = cur_request_parameters['test_parameters']
        test_case = self._update_test_case_in_cache(cached_from_prev_test_fx,
                                                    test_parameters,
                                                    dataset_definitions_fx, template_paths_fx)
        return test_case

    @pytest.fixture
    def data_collector_fx(self, request):
        setup = deepcopy(request.node.callspec.params)
        setup["environment_name"] = os.environ.get("TT_ENVIRONMENT_NAME", "no-env")
        setup["test_type"] = os.environ.get("TT_TEST_TYPE", "no-test-type")
        setup["scenario"] = "api"
        setup["test"] = request.node.name
        setup["subject"] = "custom-object-detection"
        setup["project"] = "ote"
        logger.info(f'creating DataCollector: setup=\n{pformat(setup, width=140)}')
        data_collector = DataCollector(name='TestOTEIntegration',
                                       setup=setup)
        with data_collector:
            logger.info('data_collector is created')
            yield data_collector
        logger.info('data_collector is released')

    @e2e_pytest_performance
    def test(self,
             test_parameters,
             test_case_fx, data_collector_fx):
        test_case_fx.run_stage(test_parameters['test_stage'], data_collector_fx)<|MERGE_RESOLUTION|>--- conflicted
+++ resolved
@@ -21,11 +21,7 @@
 from collections import namedtuple, OrderedDict
 from copy import deepcopy
 from pprint import pformat
-<<<<<<< HEAD
-from typing import Optional, Tuple, Union
-=======
-from typing import List, Optional, Union
->>>>>>> f6522e8c
+from typing import List, Optional, Tuple, Union
 
 import pytest
 import yaml
@@ -38,10 +34,8 @@
 from ote_sdk.entities.model import (
     ModelEntity,
     ModelFormat,
-    ModelPrecision,
     ModelStatus,
     ModelOptimizationType,
-    OptimizationMethod,
 )
 from ote_sdk.entities.model_template import parse_model_template, TargetDevice
 from ote_sdk.entities.optimization_parameters import OptimizationParameters
@@ -663,7 +657,7 @@
             time the stage is called the exception is re-raised.
     """
     def __init__(self, action: BaseOTETestAction,
-                 depends_stages: Optional[List['OTETestStage']]=None):
+                 depends_stages: Optional[List['OTETestStage']] = None):
         self.was_processed = False
         self.stored_exception = None
         self.action = action
