import functools
import numpy as np
import os.path as osp
import pytest
import random
import time
import unittest
import warnings
from concurrent.futures import ThreadPoolExecutor

from sc_sdk.entities.annotation import Annotation, AnnotationScene, AnnotationSceneKind
from sc_sdk.entities.dataset_item import DatasetItem
from sc_sdk.entities.datasets import Dataset, Subset, NullDatasetStorage
from sc_sdk.entities.image import Image
from sc_sdk.entities.media_identifier import ImageIdentifier
from sc_sdk.entities.model import NullModel

# This one breaks cyclic imports chain.
from sc_sdk.usecases.repos import BinaryRepo

from sc_sdk.entities.optimized_model import OptimizedModel
from sc_sdk.entities.resultset import ResultSet
from sc_sdk.entities.shapes.box import Box
from sc_sdk.entities.shapes.ellipse import Ellipse
from sc_sdk.entities.shapes.polygon import Polygon
from sc_sdk.entities.task_environment import TaskEnvironment
from sc_sdk.tests.test_helpers import generate_random_annotated_image, rerun_on_flaky_assert
from sc_sdk.usecases.tasks.interfaces.model_optimizer import IModelOptimizer
from sc_sdk.utils.project_factory import ProjectFactory

from mmdet.apis.ote.apis.detection import MMObjectDetectionTask, MMDetectionParameters, configurable_parameters

from e2e_test_system import e2e_pytest


class TestOTEAPI(unittest.TestCase):
    """
    Collection of tests for OTE API and OTE Model Templates
    """

    def init_environment(self, configurable_parameters, number_of_images=500):
        project = ProjectFactory.create_project_single_task(name='OTEDetectionTestProject',
                                                            description='OTEDetectionTestProject',
                                                            label_names=['rectangle', 'ellipse', 'triangle'],
                                                            task_name='OTEDetectionTestTask',
                                                            configurable_parameters=configurable_parameters)
        self.addCleanup(lambda: ProjectFactory.delete_project_with_id(project.id))
        labels = project.get_labels()

        warnings.filterwarnings('ignore', message='.* coordinates .* are out of bounds.*')
        items = []
        for i in range(0, number_of_images):
            image_numpy, shapes = generate_random_annotated_image(image_width=640,
                                                                  image_height=480,
                                                                  labels=labels,
                                                                  max_shapes=20,
                                                                  min_size=50,
                                                                  max_size=100,
                                                                  random_seed=None)
            # Convert all shapes to bounding boxes
            box_shapes = []
            for shape in shapes:
                shape_labels = shape.get_labels(include_empty=True)
                shape = shape.shape
                if isinstance(shape, (Box, Ellipse)):
                    box = np.array([shape.x1, shape.y1, shape.x2, shape.y2], dtype=float)
                elif isinstance(shape, Polygon):
                    box = np.array([shape.min_x, shape.min_y, shape.max_x, shape.max_y], dtype=float)
                box = box.clip(0, 1)
                box_shapes.append(Annotation(Box(x1=box[0], y1=box[1], x2=box[2], y2=box[3]),
                                             labels=shape_labels))

            image = Image(name=f'image_{i}', project=project, numpy=image_numpy)
            image_identifier = ImageIdentifier(image.id)
            annotation = AnnotationScene(
                kind=AnnotationSceneKind.ANNOTATION,
                media_identifier=image_identifier,
                annotations=box_shapes)
            items.append(DatasetItem(media=image, annotation_scene=annotation))
        warnings.resetwarnings()

        rng = random.Random()
        rng.shuffle(items)
        for i, _ in enumerate(items):
            subset_region = i / number_of_images
            if subset_region >= 0.8:
                subset = Subset.TESTING
            elif subset_region >= 0.6:
                subset = Subset.VALIDATION
            else:
                subset = Subset.TRAINING
            items[i].subset = subset

        dataset = Dataset(NullDatasetStorage(), items)
        task_node = project.tasks[-1]
        environment = TaskEnvironment(project=project, task_node=task_node)
        return project, environment, dataset

    @staticmethod
    def load_template(path):
        import yaml
        with open(path) as f:
            template = yaml.full_load(f)
        # Save path to template file, to resolve relative paths later.
        template['hyper_parameters']['params'].setdefault('algo_backend', {})['template'] = path
        return template

    @staticmethod
    def setup_configurable_parameters(template_dir, num_iters=250):
        template = TestOTEAPI.load_template(osp.join(template_dir, 'template.yaml'))
        configurable_parameters = MMDetectionParameters()
        MMObjectDetectionTask.apply_template_configurable_parameters(configurable_parameters, template)
        # configurable_parameters.algo_backend.template.value = osp.join(template_dir, 'template.yaml')
        configurable_parameters.algo_backend.model.value = 'model.py'
        configurable_parameters.algo_backend.model_name.value = 'some_detection_model'
        configurable_parameters.learning_parameters.num_iters.value = num_iters
        return configurable_parameters

<<<<<<< HEAD
    @e2e_pytest
    @flaky(max_runs=2, rerun_filter=rerun_on_flaky_assert())
=======
>>>>>>> e7b40583
    def test_cancel_training_detection(self):
        """
        Tests starting and cancelling training.

        Flow of the test:
        - Creates a randomly annotated project with a small dataset containing 3 classes:
            ['rectangle', 'triangle', 'circle'].
        - Start training and give cancel training signal after 10 seconds. Assert that training
            stops within 35 seconds after that
        - Start training and give cancel signal immediately. Assert that training stops within 25 seconds.

        This test should be finished in under one minute on a workstation.
        """
        template_dir = osp.join('configs', 'ote', 'custom-object-detection', 'mobilenetV2_ATSS')
        configurable_parameters = self.setup_configurable_parameters(template_dir, num_iters=10000)
        _, detection_environment, dataset = self.init_environment(configurable_parameters, 250)
        detection_task = MMObjectDetectionTask(task_environment=detection_environment)
        detection_task.update_configurable_parameters(detection_environment)

        executor = ThreadPoolExecutor(max_workers=1, thread_name_prefix='train_thread')

        # Test stopping after some time
        start_time = time.time()
        train_future = executor.submit(detection_task.train, dataset)
        time.sleep(10)  # give train_thread some time to initialize the model
        detection_task.cancel_training()

        # stopping process has to happen in less than 35 seconds
        self.assertLess(time.time() - start_time, 35, 'Expected to stop within 35 seconds [flaky].')
        train_future.result()

        # Test stopping immediately
        start_time = time.time()
        train_future = executor.submit(detection_task.train, dataset)
        time.sleep(1.0)
        detection_task.cancel_training()

        self.assertLess(time.time() - start_time, 25)  # stopping process has to happen in less than 25 seconds
        train_future.result()

    @staticmethod
    def eval(task, environment, dataset):
        start_time = time.time()
        result_dataset = task.analyse(dataset.with_empty_annotations())
        end_time = time.time()
        print(f'{len(dataset)} analysed in {end_time - start_time} seconds')
        result_set = ResultSet(
            model=environment.model,
            ground_truth_dataset=dataset,
            prediction_dataset=result_dataset
        )
        performance = task.compute_performance(result_set)
        return performance

    def train_and_eval(self, template_dir):
        """
        Run training, analysis, evaluation and model optimization

        Flow of the test:
        - Creates a randomly annotated project with a small dataset containing 3 classes:
            ['rectangle', 'triangle', 'circle'].
        - Trains a model for 10 epochs. Asserts that the returned model is not a NullModel, that
            validation F-measure is larger than the threshold and also that OpenVINO optimization runs successfully.
        - Reloads the model in the task and recompute the performance. Asserts that the performance
            difference between the original and the reloaded model is smaller than 1e-4. Ideally there should be no
            difference at all.
        """
        configurable_parameters = self.setup_configurable_parameters(template_dir, num_iters=150)
        _, detection_environment, dataset = self.init_environment(configurable_parameters, 250)
        task = MMObjectDetectionTask(task_environment=detection_environment)
        task.update_configurable_parameters(detection_environment)
        self.addCleanup(task._delete_scratch_space)

        print('Task initialized, model training starts.')
        # Train the task.
        # train_task checks that the returned model is not a NullModel, that the task returns an OptimizedModel and that
        # validation f-measure is higher than the threshold, which is a pretty low bar
        # considering that the dataset is so easy

        model = task.train(dataset=dataset)
        self.assertFalse(isinstance(model, NullModel))

        if isinstance(task, IModelOptimizer):
            optimized_models = task.optimize_loaded_model()
            self.assertGreater(len(optimized_models), 0, 'Task must return an Optimised model.')
            for m in optimized_models:
                self.assertIsInstance(m, OptimizedModel,
                                      'Optimised model must be an Openvino or DeployableTensorRT model.')

        # Run inference
        validation_performance = self.eval(task, detection_environment, dataset)
        print(f'Evaluated model to have a performance of {validation_performance}')
        score_threshold = 0.5
        self.assertGreater(validation_performance.score.value, score_threshold,
            f'Expected F-measure to be higher than {score_threshold} [flaky]')

        print('Reloading model.')
        # Re-load the model
        task.load_model(task.task_environment)

        print('Reevaluating model.')
        # Performance should be the same after reloading
        performance_after_reloading = self.eval(task, detection_environment, dataset)
        performance_delta = performance_after_reloading.score.value - validation_performance.score.value
        perf_delta_tolerance = 0.0001

        self.assertLess(np.abs(performance_delta), perf_delta_tolerance,
                        msg=f'Expected no or very small performance difference after reloading. Performance delta '
                            f'({validation_performance.score.value} vs {performance_after_reloading.score.value}) was '
                            f'larger than the tolerance of {perf_delta_tolerance}')

        print(f'Performance: {validation_performance.score.value:.4f}')
        print(f'Performance after reloading: {performance_after_reloading.score.value:.4f}')
        print(f'Performance delta after reloading: {performance_delta:.6f}')

<<<<<<< HEAD
    @e2e_pytest
    @flaky(max_runs=2, rerun_filter=rerun_on_flaky_assert())
    def test_training_custom_mobilenetssd_256(self):
        self.train_and_eval(osp.join('configs', 'ote', 'custom-object-detection', 'mobilenet_v2-2s_ssd-256x256'))

    @e2e_pytest
    @flaky(max_runs=2, rerun_filter=rerun_on_flaky_assert())
    def test_training_custom_mobilenetssd_384(self):
        self.train_and_eval(osp.join('configs', 'ote', 'custom-object-detection', 'mobilenet_v2-2s_ssd-384x384'))

    @e2e_pytest
    @flaky(max_runs=2, rerun_filter=rerun_on_flaky_assert())
=======
    def test_training_custom_mobilenetssd_256(self):
        self.train_and_eval(osp.join('configs', 'ote', 'custom-object-detection', 'mobilenet_v2-2s_ssd-256x256'))

    def test_training_custom_mobilenetssd_384(self):
        self.train_and_eval(osp.join('configs', 'ote', 'custom-object-detection', 'mobilenet_v2-2s_ssd-384x384'))

>>>>>>> e7b40583
    def test_training_custom_mobilenetssd_512(self):
        self.train_and_eval(osp.join('configs', 'ote', 'custom-object-detection', 'mobilenet_v2-2s_ssd-512x512'))

    def test_training_custom_mobilenet_atss(self):
        self.train_and_eval(osp.join('configs', 'ote', 'custom-object-detection', 'mobilenetV2_ATSS'))

    def test_training_custom_mobilenet_ssd(self):
        self.train_and_eval(osp.join('configs', 'ote', 'custom-object-detection', 'mobilenetV2_SSD'))

    def test_training_custom_mobilenet_vfnet(self):
        self.train_and_eval(osp.join('configs', 'ote', 'custom-object-detection', 'resnet50_VFNet'))<|MERGE_RESOLUTION|>--- conflicted
+++ resolved
@@ -1,7 +1,5 @@
-import functools
 import numpy as np
 import os.path as osp
-import pytest
 import random
 import time
 import unittest
@@ -116,11 +114,7 @@
         configurable_parameters.learning_parameters.num_iters.value = num_iters
         return configurable_parameters
 
-<<<<<<< HEAD
-    @e2e_pytest
-    @flaky(max_runs=2, rerun_filter=rerun_on_flaky_assert())
-=======
->>>>>>> e7b40583
+    @e2e_pytest
     def test_cancel_training_detection(self):
         """
         Tests starting and cancelling training.
@@ -236,35 +230,26 @@
         print(f'Performance after reloading: {performance_after_reloading.score.value:.4f}')
         print(f'Performance delta after reloading: {performance_delta:.6f}')
 
-<<<<<<< HEAD
-    @e2e_pytest
-    @flaky(max_runs=2, rerun_filter=rerun_on_flaky_assert())
+    @e2e_pytest
     def test_training_custom_mobilenetssd_256(self):
         self.train_and_eval(osp.join('configs', 'ote', 'custom-object-detection', 'mobilenet_v2-2s_ssd-256x256'))
 
     @e2e_pytest
-    @flaky(max_runs=2, rerun_filter=rerun_on_flaky_assert())
     def test_training_custom_mobilenetssd_384(self):
         self.train_and_eval(osp.join('configs', 'ote', 'custom-object-detection', 'mobilenet_v2-2s_ssd-384x384'))
 
     @e2e_pytest
-    @flaky(max_runs=2, rerun_filter=rerun_on_flaky_assert())
-=======
-    def test_training_custom_mobilenetssd_256(self):
-        self.train_and_eval(osp.join('configs', 'ote', 'custom-object-detection', 'mobilenet_v2-2s_ssd-256x256'))
-
-    def test_training_custom_mobilenetssd_384(self):
-        self.train_and_eval(osp.join('configs', 'ote', 'custom-object-detection', 'mobilenet_v2-2s_ssd-384x384'))
-
->>>>>>> e7b40583
     def test_training_custom_mobilenetssd_512(self):
         self.train_and_eval(osp.join('configs', 'ote', 'custom-object-detection', 'mobilenet_v2-2s_ssd-512x512'))
 
+    @e2e_pytest
     def test_training_custom_mobilenet_atss(self):
         self.train_and_eval(osp.join('configs', 'ote', 'custom-object-detection', 'mobilenetV2_ATSS'))
 
+    @e2e_pytest
     def test_training_custom_mobilenet_ssd(self):
         self.train_and_eval(osp.join('configs', 'ote', 'custom-object-detection', 'mobilenetV2_SSD'))
 
+    @e2e_pytest
     def test_training_custom_mobilenet_vfnet(self):
         self.train_and_eval(osp.join('configs', 'ote', 'custom-object-detection', 'resnet50_VFNet'))