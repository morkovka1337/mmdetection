import io
import json
import numpy as np
import os
import os.path as osp
import pytest
import random
import time
import torch
import unittest
import warnings
import yaml
from concurrent.futures import ThreadPoolExecutor

from ote_sdk.configuration.helper import convert, create
from ote_sdk.entities.annotation import Annotation, AnnotationSceneKind
from ote_sdk.entities.id import ID
from ote_sdk.entities.metrics import Performance
from ote_sdk.entities.model_template import parse_model_template, TargetDevice
from ote_sdk.entities.optimization_parameters import OptimizationParameters
from ote_sdk.entities.shapes.box import Box
from ote_sdk.entities.shapes.ellipse import Ellipse
from ote_sdk.entities.shapes.polygon import Polygon
from ote_sdk.entities.task_environment import TaskEnvironment
from ote_sdk.entities.train_parameters import TrainParameters
from ote_sdk.entities.model import (ModelPrecision,
                                    ModelStatus,
                                    ModelOptimizationType,
                                    OptimizationMethod)
from ote_sdk.entities.resultset import ResultSetEntity
from ote_sdk.usecases.tasks.interfaces.export_interface import (
    ExportType,
    IExportTask,
    )
from ote_sdk.usecases.tasks.interfaces.optimization_interface import OptimizationType

from sc_sdk.entities.annotation import AnnotationScene
from sc_sdk.entities.dataset_item import DatasetItem
from sc_sdk.entities.datasets import Dataset, NullDatasetStorage, Subset
from sc_sdk.entities.image import Image
from sc_sdk.entities.media_identifier import ImageIdentifier
from sc_sdk.entities.model import Model, ModelStatus, NullModelStorage
from sc_sdk.tests.test_helpers import generate_random_annotated_image
from sc_sdk.utils.project_factory import NullProject

from subprocess import run
from typing import Optional

from mmdet.apis.ote.apis.detection import (OpenVINODetectionTask,
                                           OTEDetectionConfig,
                                           OTEDetectionTask)
from mmdet.apis.ote.apis.detection.config_utils import set_values_as_default
from mmdet.apis.ote.apis.detection.ote_utils import generate_label_schema

from e2e_test_system import e2e_pytest_api


class ModelTemplate(unittest.TestCase):

    @e2e_pytest_api
    def test_reading_mnv2_ssd_256(self):
        parse_model_template('./configs/ote/custom-object-detection/mobilenet_v2-2s_ssd-256x256/template.yaml')

    @e2e_pytest_api
    def test_reading_mnv2_ssd_384(self):
        parse_model_template('./configs/ote/custom-object-detection/mobilenet_v2-2s_ssd-384x384/template.yaml')

    @e2e_pytest_api
    def test_reading_mnv2_ssd_512(self):
        parse_model_template('./configs/ote/custom-object-detection/mobilenet_v2-2s_ssd-512x512/template.yaml')

    @e2e_pytest_api
    def test_reading_mnv2_ssd(self):
        parse_model_template('./configs/ote/custom-object-detection/mobilenetV2_SSD/template.yaml')

    @e2e_pytest_api
    def test_reading_mnv2_atss(self):
        parse_model_template('./configs/ote/custom-object-detection/mobilenetV2_ATSS/template.yaml')

    @e2e_pytest_api
    def test_reading_resnet50_vfnet(self):
        parse_model_template('./configs/ote/custom-object-detection/resnet50_VFNet/template.yaml')

@e2e_pytest_api
def test_configuration_yaml():
    configuration = OTEDetectionConfig(workspace_id=ID(), model_storage_id=ID())
    configuration_yaml_str = convert(configuration, str)
    configuration_yaml_converted = yaml.safe_load(configuration_yaml_str)
    with open(osp.join('mmdet', 'apis', 'ote', 'apis', 'detection', 'configuration.yaml')) as read_file:
        configuration_yaml_loaded = yaml.safe_load(read_file)
    del configuration_yaml_converted['algo_backend']
    assert configuration_yaml_converted == configuration_yaml_loaded

@pytest.mark.skip(reason="Temporary skip on CI -- cause 'Connection timed out' error")
@e2e_pytest_api
def test_set_values_as_default():
    template_dir = './configs/ote/custom-object-detection/mobilenet_v2-2s_ssd-256x256/'
    template_file = osp.join(template_dir, 'template.yaml')
    model_template = parse_model_template(template_file)

    hyper_parameters = model_template.hyper_parameters.data
    # value that comes from template.yaml
    default_value = hyper_parameters['learning_parameters']['batch_size']['default_value']
    # value that comes from OTEDetectionConfig
    value = hyper_parameters['learning_parameters']['batch_size']['value']
    assert value == 5
    assert default_value == 64

    # after this call value must be equal to default_value
    set_values_as_default(hyper_parameters)
    value = hyper_parameters['learning_parameters']['batch_size']['value']
    assert default_value == value
    hyper_parameters = create(hyper_parameters)
    assert default_value == hyper_parameters.learning_parameters.batch_size

class Sample(unittest.TestCase):
    root_dir = '/tmp'
    coco_dir = osp.join(root_dir, 'data/coco')
    snapshots_dir = osp.join(root_dir, 'snapshots')

    custom_operations = ['ExperimentalDetectronROIFeatureExtractor',
                         'PriorBox', 'PriorBoxClustered', 'DetectionOutput',
                         'DeformableConv2D']

    @staticmethod
    def shorten_annotation(src_path, dst_path, num_images):
        with open(src_path) as read_file:
            content = json.load(read_file)
            selected_indexes = sorted([item['id'] for item in content['images']])
            selected_indexes = selected_indexes[:num_images]
            content['images'] = [item for item in content['images'] if
                                 item['id'] in selected_indexes]
            content['annotations'] = [item for item in content['annotations'] if
                                      item['image_id'] in selected_indexes]
            content['licenses'] = [item for item in content['licenses'] if
                                   item['id'] in selected_indexes]

        with open(dst_path, 'w') as write_file:
            json.dump(content, write_file)

    @classmethod
    def setUpClass(cls):
        cls.test_on_full = False
        os.makedirs(cls.coco_dir, exist_ok=True)
        if not osp.exists(osp.join(cls.coco_dir, 'val2017.zip')):
            run(f'wget --no-verbose http://images.cocodataset.org/zips/val2017.zip -P {cls.coco_dir}',
            check=True, shell=True)
        if not osp.exists(osp.join(cls.coco_dir, 'val2017')):
            run(f'unzip {osp.join(cls.coco_dir, "val2017.zip")} -d {cls.coco_dir}', check=True, shell=True)
        if not osp.exists(osp.join(cls.coco_dir, "annotations_trainval2017.zip")):
            run(f'wget --no-verbose http://images.cocodataset.org/annotations/annotations_trainval2017.zip -P {cls.coco_dir}',
            check=True, shell=True)
        if not osp.exists(osp.join(cls.coco_dir, 'annotations/instances_val2017.json')):
            run(f'unzip -o {osp.join(cls.coco_dir, "annotations_trainval2017.zip")} -d {cls.coco_dir}',
            check=True, shell=True)

        if cls.test_on_full:
            cls.shorten_to = 5000
        else:
            cls.shorten_to = 100

        cls.shorten_annotation(osp.join(cls.coco_dir, 'annotations/instances_val2017.json'),
                               osp.join(cls.coco_dir, 'annotations/instances_val2017.json'),
                               cls.shorten_to)

    @pytest.mark.skip(reason="Temporary skip on CI -- cause 'Connection timed out' error")
    @e2e_pytest_api
    def test_sample_on_cpu(self):
        output = run('export CUDA_VISIBLE_DEVICES=;'
                     'python mmdet/apis/ote/sample/sample.py '
                     f'--data-dir {self.coco_dir}/.. '
                     '--export configs/ote/custom-object-detection/mobilenet_v2-2s_ssd-256x256/template.yaml',
                     shell=True, check=True)
        assert output.returncode == 0

    @pytest.mark.skip(reason="Temporary skip on CI -- cause 'Connection timed out' error")
    @e2e_pytest_api
    def test_sample_on_gpu(self):
        output = run('export CUDA_VISIBLE_DEVICES=0;'
                     'python mmdet/apis/ote/sample/sample.py '
                     f'--data-dir {self.coco_dir}/.. '
                     '--export configs/ote/custom-object-detection/mobilenet_v2-2s_ssd-256x256/template.yaml',
                     shell=True, check=True)
        assert output.returncode == 0


class API(unittest.TestCase):
    """
    Collection of tests for OTE API and OTE Model Templates
    """

    def init_environment(self, params, model_template, number_of_images=500):
        labels_names = ('rectangle', 'ellipse', 'triangle')
        labels_schema = generate_label_schema(labels_names)
        labels_list = labels_schema.get_labels(False)
        environment = TaskEnvironment(model=None, hyper_parameters=params, label_schema=labels_schema,
                                      model_template=model_template)

        warnings.filterwarnings('ignore', message='.* coordinates .* are out of bounds.*')
        items = []
        for i in range(0, number_of_images):
            image_numpy, shapes = generate_random_annotated_image(image_width=640,
                                                                  image_height=480,
                                                                  labels=labels_list,
                                                                  max_shapes=20,
                                                                  min_size=50,
                                                                  max_size=100,
                                                                  random_seed=None)
            # Convert all shapes to bounding boxes
            box_shapes = []
            for shape in shapes:
                shape_labels = shape.get_labels(include_empty=True)
                shape = shape.shape
                if isinstance(shape, (Box, Ellipse)):
                    box = np.array([shape.x1, shape.y1, shape.x2, shape.y2], dtype=float)
                elif isinstance(shape, Polygon):
                    box = np.array([shape.min_x, shape.min_y, shape.max_x, shape.max_y], dtype=float)
                box = box.clip(0, 1)
                box_shapes.append(Annotation(Box(x1=box[0], y1=box[1], x2=box[2], y2=box[3]),
                                             labels=shape_labels))

            image = Image(name=f'image_{i}', numpy=image_numpy, dataset_storage=NullDatasetStorage())
            image_identifier = ImageIdentifier(image.id)
            annotation = AnnotationScene(
                kind=AnnotationSceneKind.ANNOTATION,
                media_identifier=image_identifier,
                annotations=box_shapes)
            items.append(DatasetItem(media=image, annotation_scene=annotation))
        warnings.resetwarnings()

        rng = random.Random()
        rng.shuffle(items)
        for i, _ in enumerate(items):
            subset_region = i / number_of_images
            if subset_region >= 0.8:
                subset = Subset.TESTING
            elif subset_region >= 0.6:
                subset = Subset.VALIDATION
            else:
                subset = Subset.TRAINING
            items[i].subset = subset

        dataset = Dataset(NullDatasetStorage(), items)
        return environment, dataset

    def setup_configurable_parameters(self, template_dir, num_iters=250):
        model_template = parse_model_template(osp.join(template_dir, 'template.yaml'))

        hyper_parameters = model_template.hyper_parameters.data
        set_values_as_default(hyper_parameters)
        hyper_parameters = create(hyper_parameters)
        hyper_parameters.learning_parameters.num_iters = num_iters
        hyper_parameters.learning_parameters.num_checkpoints = 1
        hyper_parameters.postprocessing.result_based_confidence_threshold = False
        hyper_parameters.postprocessing.confidence_threshold = 0.1
        return hyper_parameters, model_template

    @e2e_pytest_api
    def test_cancel_training_detection(self):
        """
        Tests starting and cancelling training.

        Flow of the test:
        - Creates a randomly annotated project with a small dataset containing 3 classes:
            ['rectangle', 'triangle', 'circle'].
        - Start training and give cancel training signal after 10 seconds. Assert that training
            stops within 35 seconds after that
        - Start training and give cancel signal immediately. Assert that training stops within 25 seconds.

        This test should be finished in under one minute on a workstation.
        """
        template_dir = osp.join('configs', 'ote', 'custom-object-detection', 'mobilenetV2_ATSS')
        hyper_parameters, model_template = self.setup_configurable_parameters(template_dir, num_iters=500)
        detection_environment, dataset = self.init_environment(hyper_parameters, model_template, 250)

        detection_task = OTEDetectionTask(task_environment=detection_environment)

        executor = ThreadPoolExecutor(max_workers=1, thread_name_prefix='train_thread')

        output_model = Model(
                NullProject(),
                NullModelStorage(),
                dataset,
                detection_environment.get_model_configuration(),
                model_status=ModelStatus.NOT_READY)

        # Test stopping after some time
        start_time = time.time()
        train_future = executor.submit(detection_task.train, dataset, output_model)
        # give train_thread some time to initialize the model
        while not detection_task._is_training:
            time.sleep(10)
        detection_task.cancel_training()

        # stopping process has to happen in less than 35 seconds
        train_future.result()
        self.assertLess(time.time() - start_time, 35, 'Expected to stop within 35 seconds.')

        # Test stopping immediately (as soon as training is started).
        start_time = time.time()
        train_future = executor.submit(detection_task.train, dataset, output_model)
        while not detection_task._is_training:
            time.sleep(0.1)
        detection_task.cancel_training()

        train_future.result()
        self.assertLess(time.time() - start_time, 25)  # stopping process has to happen in less than 25 seconds

    @e2e_pytest_api
    def test_training_progress_tracking(self):
        template_dir = osp.join('configs', 'ote', 'custom-object-detection', 'mobilenetV2_ATSS')
        hyper_parameters, model_template = self.setup_configurable_parameters(template_dir, num_iters=10)
        detection_environment, dataset = self.init_environment(hyper_parameters, model_template, 50)

        task = OTEDetectionTask(task_environment=detection_environment)
        self.addCleanup(task._delete_scratch_space)

        print('Task initialized, model training starts.')
        training_progress_curve = []

        def progress_callback(progress: float, score: Optional[float] = None):
            training_progress_curve.append(progress)

        train_parameters = TrainParameters
        train_parameters.update_progress = progress_callback
        output_model = Model(
                NullProject(),
                NullModelStorage(),
                dataset,
                detection_environment.get_model_configuration(),
                model_status=ModelStatus.NOT_READY)
        task.train(dataset, output_model, train_parameters)

        self.assertGreater(len(training_progress_curve), 0)
        training_progress_curve = np.asarray(training_progress_curve)
        self.assertTrue(np.all(training_progress_curve[1:] >= training_progress_curve[:-1]))

    @staticmethod
    def eval(task: OTEDetectionTask, model: Model, dataset: Dataset) -> Performance:
        start_time = time.time()
        result_dataset = task.infer(dataset.with_empty_annotations())
        end_time = time.time()
        print(f'{len(dataset)} analysed in {end_time - start_time} seconds')
        result_set = ResultSetEntity(
            model=model,
            ground_truth_dataset=dataset,
            prediction_dataset=result_dataset
        )
        performance = task.evaluate(result_set)
        return performance

    def check_threshold(self, reference, value, delta_tolerance, message=''):
        delta = value.score.value - reference.score.value
        self.assertLessEqual(
            np.abs(delta),
            delta_tolerance,
            msg=message +
                f' (reference metric: {reference.score.value}, '
                f'actual value: {value.score.value}, '
                f'delta tolerance threshold: {delta_tolerance})'
            )

    def end_to_end(self, template_dir, quality_score_threshold=0.5, reload_perf_delta_tolerance=0.0,
        export_perf_delta_tolerance=0.0005, pot_perf_delta_tolerance=0.1):

        hyper_parameters, model_template = self.setup_configurable_parameters(template_dir, num_iters=150)
        detection_environment, dataset = self.init_environment(hyper_parameters, model_template, 250)

        val_dataset = dataset.get_subset(Subset.VALIDATION)
        task = OTEDetectionTask(task_environment=detection_environment)
        self.addCleanup(task._delete_scratch_space)

        print('Task initialized, model training starts.')
        # Train the task.
        # train_task checks that the task returns an Model and that
        # validation f-measure is higher than the threshold, which is a pretty low bar
        # considering that the dataset is so easy
        output_model = Model(
                NullProject(),
                NullModelStorage(),
                dataset,
                detection_environment.get_model_configuration(),
                model_status=ModelStatus.NOT_READY)
        task.train(dataset, output_model)

        # Test that labels and configurable parameters are stored in model.data
        modelinfo = torch.load(io.BytesIO(output_model.get_data("weights.pth")))
        self.assertEqual(list(modelinfo.keys()), ['model', 'config', 'labels', 'VERSION'])
        self.assertTrue('ellipse' in modelinfo['labels'])

        if isinstance(task, IExportTask):
            exported_model = Model(
                NullProject(),
                NullModelStorage(),
                dataset,
                detection_environment.get_model_configuration(),
                optimization_type=ModelOptimizationType.MO,
                precision=[ModelPrecision.FP32],
                optimization_methods=[],
                optimization_objectives={},
                target_device=TargetDevice.UNSPECIFIED,
                performance_improvement={},
                model_size_reduction=1.,
                model_status=ModelStatus.NOT_READY)
            task.export(ExportType.OPENVINO, exported_model)

        # Run inference
        validation_performance = self.eval(task, output_model, val_dataset)
        print(f'Performance: {validation_performance.score.value:.4f}')
        self.assertGreater(validation_performance.score.value, quality_score_threshold,
            f'Expected F-measure to be higher than {quality_score_threshold}')

        print('Reloading model.')
        first_model = output_model
        new_model = Model(
            NullProject(),
            NullModelStorage(),
            dataset,
            detection_environment.get_model_configuration(),
            model_status=ModelStatus.NOT_READY)
        task._hyperparams.learning_parameters.num_iters = 10
        task._hyperparams.learning_parameters.num_checkpoints = 1
        task.train(dataset, new_model)
        self.assertTrue(first_model.model_status)
        self.assertNotEqual(first_model, new_model)

        # Make the new model fail
        new_model.model_status = ModelStatus.NOT_IMPROVED
        detection_environment.model = first_model
        task = OTEDetectionTask(detection_environment)
        self.assertEqual(task._task_environment.model.id, first_model.id)

        print('Reevaluating model.')
        # Performance should be the same after reloading
        performance_after_reloading = self.eval(task, output_model, val_dataset)
        print(f'Performance after reloading: {performance_after_reloading.score.value:.4f}')
        self.check_threshold(validation_performance, performance_after_reloading, reload_perf_delta_tolerance,
            'Too big performance difference after model reload.')

        if isinstance(task, IExportTask):
            detection_environment.model = exported_model
            ov_task = OpenVINODetectionTask(detection_environment)
            predicted_validation_dataset = ov_task.infer(val_dataset.with_empty_annotations())
            resultset = ResultSetEntity(
                model=output_model,
                ground_truth_dataset=val_dataset,
                prediction_dataset=predicted_validation_dataset,
            )
            export_performance = ov_task.evaluate(resultset)
            print(f'Performance of exported model: {export_performance.score.value:.4f}')
            self.check_threshold(validation_performance, export_performance, export_perf_delta_tolerance,
                'Too big performance difference after OpenVINO export.')

            print('Run POT optimization.')
            optimized_model = Model(
                NullProject(),
                NullModelStorage(),
                dataset,
                detection_environment.get_model_configuration(),
                optimization_type=ModelOptimizationType.POT,
                optimization_methods=OptimizationMethod.QUANTIZATION,
                optimization_objectives={},
                precision=[ModelPrecision.INT8],
                target_device=TargetDevice.CPU,
                performance_improvement={},
                model_size_reduction=1.,
                model_status=ModelStatus.NOT_READY)
            ov_task.optimize(OptimizationType.POT, dataset, optimized_model, OptimizationParameters())

            pot_performance = self.eval(ov_task, optimized_model, val_dataset)
            print(f'Performance of optimized model: {pot_performance.score.value:.4f}')
            self.check_threshold(validation_performance, pot_performance, pot_perf_delta_tolerance,
                'Too big performance difference after POT optimization.')

    @e2e_pytest_api
    def test_training_custom_mobilenetssd_256(self):
        self.end_to_end(osp.join('configs', 'ote', 'custom-object-detection', 'mobilenet_v2-2s_ssd-256x256'))

    @e2e_pytest_api
    def test_training_custom_mobilenetssd_384(self):
        self.end_to_end(osp.join('configs', 'ote', 'custom-object-detection', 'mobilenet_v2-2s_ssd-384x384'))

    @e2e_pytest_api
    def test_training_custom_mobilenetssd_512(self):
        self.end_to_end(osp.join('configs', 'ote', 'custom-object-detection', 'mobilenet_v2-2s_ssd-512x512'))

    @e2e_pytest_api
    def test_training_custom_mobilenet_atss(self):
        self.end_to_end(osp.join('configs', 'ote', 'custom-object-detection', 'mobilenetV2_ATSS'))

    @e2e_pytest_api
    def test_training_custom_mobilenet_ssd(self):
        self.end_to_end(osp.join('configs', 'ote', 'custom-object-detection', 'mobilenetV2_SSD'))

<<<<<<< HEAD
    @e2e_pytest_api
    def test_training_custom_mobilenet_vfnet(self):
        self.train_and_eval(osp.join('configs', 'ote', 'custom-object-detection', 'resnet50_VFNet'))
=======
    def test_training_custom_resnet_vfnet(self):
        self.end_to_end(osp.join('configs', 'ote', 'custom-object-detection', 'resnet50_VFNet'),
                        export_perf_delta_tolerance=0.01)
>>>>>>> 5ca84cb7
<|MERGE_RESOLUTION|>--- conflicted
+++ resolved
@@ -492,12 +492,7 @@
     def test_training_custom_mobilenet_ssd(self):
         self.end_to_end(osp.join('configs', 'ote', 'custom-object-detection', 'mobilenetV2_SSD'))
 
-<<<<<<< HEAD
-    @e2e_pytest_api
-    def test_training_custom_mobilenet_vfnet(self):
-        self.train_and_eval(osp.join('configs', 'ote', 'custom-object-detection', 'resnet50_VFNet'))
-=======
+    @e2e_pytest_api
     def test_training_custom_resnet_vfnet(self):
         self.end_to_end(osp.join('configs', 'ote', 'custom-object-detection', 'resnet50_VFNet'),
-                        export_perf_delta_tolerance=0.01)
->>>>>>> 5ca84cb7
+                        export_perf_delta_tolerance=0.01)