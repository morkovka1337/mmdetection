# Copyright (C) 2021 Intel Corporation
#
# Licensed under the Apache License, Version 2.0 (the "License");
# you may not use this file except in compliance with the License.
# You may obtain a copy of the License at
#
# http://www.apache.org/licenses/LICENSE-2.0
#
# Unless required by applicable law or agreed to in writing,
# software distributed under the License is distributed on an "AS IS" BASIS,
# WITHOUT WARRANTIES OR CONDITIONS OF ANY KIND, either express or implied.
# See the License for the specific language governing permissions
# and limitations under the License.


from .config_utils import (config_from_string, config_to_string, patch_config,
                           prepare_for_testing, prepare_for_training,
                           save_config_to_file, set_hyperparams)
from .configuration import OTEDetectionConfig
from .inference_task import OTEDetectionInferenceTask
from .nncf_task import OTEDetectionNNCFTask
from .openvino_task import OpenVINODetectionTask
from .ote_utils import generate_label_schema, get_task_class, load_template
from .train_task import OTEDetectionTrainingTask

__all__ = [
<<<<<<< HEAD
    'config_from_string',
    'config_to_string',
    'generate_label_schema',
    'get_task_class',
    'load_template',
    'OpenVINODetectionTask',
    'OTEDetectionConfig',
    'OTEDetectionInferenceTask',
    'OTEDetectionNNCFTask',
    'OTEDetectionTrainingTask',
    'patch_config',
    'prepare_for_testing',
    'prepare_for_training',
    'save_config_to_file',
    'set_hyperparams',
    'set_values_as_default',
=======
    config_from_string,
    config_to_string,
    generate_label_schema,
    get_task_class,
    load_template,
    OpenVINODetectionTask,
    OTEDetectionConfig,
    OTEDetectionInferenceTask,
    OTEDetectionNNCFTask,
    OTEDetectionTrainingTask,
    patch_config,
    prepare_for_testing,
    prepare_for_training,
    save_config_to_file,
    set_hyperparams,
>>>>>>> f6522e8c
    ]<|MERGE_RESOLUTION|>--- conflicted
+++ resolved
@@ -24,7 +24,6 @@
 from .train_task import OTEDetectionTrainingTask
 
 __all__ = [
-<<<<<<< HEAD
     'config_from_string',
     'config_to_string',
     'generate_label_schema',
@@ -40,22 +39,4 @@
     'prepare_for_training',
     'save_config_to_file',
     'set_hyperparams',
-    'set_values_as_default',
-=======
-    config_from_string,
-    config_to_string,
-    generate_label_schema,
-    get_task_class,
-    load_template,
-    OpenVINODetectionTask,
-    OTEDetectionConfig,
-    OTEDetectionInferenceTask,
-    OTEDetectionNNCFTask,
-    OTEDetectionTrainingTask,
-    patch_config,
-    prepare_for_testing,
-    prepare_for_training,
-    save_config_to_file,
-    set_hyperparams,
->>>>>>> f6522e8c
-    ]+]