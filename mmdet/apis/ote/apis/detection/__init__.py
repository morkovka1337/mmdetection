--- conflicted
+++ resolved
@@ -19,13 +19,9 @@
                            set_values_as_default)
 from .configuration import OTEDetectionConfig
 from .openvino_task import OpenVINODetectionTask
-<<<<<<< HEAD
 from .nncf_task import NNCFDetectionTask
 from .ote_utils import (generate_label_schema, get_task_class, load_template,
                         reload_hyper_parameters)
-=======
-from .ote_utils import generate_label_schema, get_task_class, load_template
->>>>>>> 5ca84cb7
 from .task import OTEDetectionTask
 
 __all__ = [
