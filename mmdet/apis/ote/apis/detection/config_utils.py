--- conflicted
+++ resolved
@@ -80,12 +80,7 @@
     else:  # Epoch based runner
         config.runner.max_epochs = total_iterations
     num_checkpoints = int(hyperparams.learning_parameters.num_checkpoints)
-<<<<<<< HEAD
-    config.checkpoint_config.interval = total_iterations // num_checkpoints
-=======
-    config.evaluation.interval = math.ceil(total_iterations / num_checkpoints)
     config.checkpoint_config.interval = math.ceil(total_iterations / num_checkpoints)
->>>>>>> cdddee9b
 
 
 def prepare_for_testing(config: Config, dataset: Dataset) -> Config:
