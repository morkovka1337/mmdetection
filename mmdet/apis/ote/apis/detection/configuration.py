# Copyright (C) 2021 Intel Corporation
#
# Licensed under the Apache License, Version 2.0 (the "License");
# you may not use this file except in compliance with the License.
# You may obtain a copy of the License at
#
# http://www.apache.org/licenses/LICENSE-2.0
#
# Unless required by applicable law or agreed to in writing,
# software distributed under the License is distributed on an "AS IS" BASIS,
# WITHOUT WARRANTIES OR CONDITIONS OF ANY KIND, either express or implied.
# See the License for the specific language governing permissions
# and limitations under the License.

import attr
from attr import attrs
from sc_sdk.configuration import ModelConfig, ModelLifecycle, UIRules
from sc_sdk.configuration.config_element_type import ElementCategory
from sc_sdk.configuration.elements import (ParameterGroup, add_parameter_group,
                                           configurable_boolean,
                                           configurable_float,
                                           configurable_integer,
                                           string_attribute,
                                           boolean_attribute)
from sc_sdk.configuration.elements.primitive_parameters import set_common_metadata
from sc_sdk.configuration.ui_rules import NullUIRules, UIRules


@attrs
class OTEDetectionConfig(ModelConfig):
    header = string_attribute("Configuration for an object detection task")
    description = header

    @attrs
    class __LearningParameters(ParameterGroup):
        header = string_attribute("Learning Parameters")
        description = header

        batch_size = configurable_integer(
            default_value=5,
            min_value=1,
            max_value=512,
            header="Batch size",
            description="The number of training samples seen in each iteration of training. Increasing this value "
            "improves training time and may make the training more stable. A larger batch size has higher "
            "memory requirements.",
            warning="Increasing this value may cause the system to use more memory than available, "
            "potentially causing out of memory errors, please update with caution.",
            affects_outcome_of=ModelLifecycle.TRAINING
        )

        num_iters = configurable_integer(
            default_value=10000,
            min_value=10,
            max_value=100000,
            header="Number of training iterations",
            description="Increasing this value causes the results to be more robust but training time "
            "will be longer.",
            affects_outcome_of=ModelLifecycle.TRAINING
        )

        learning_rate = configurable_float(
            default_value=0.01,
            min_value=1e-07,
            max_value=1e-01,
            header="Learning rate",
            description="Increasing this value will speed up training convergence but might make it unstable.",
            affects_outcome_of=ModelLifecycle.TRAINING
        )

        learning_rate_warmup_iters = configurable_integer(
            default_value=100,
            min_value=0,
            max_value=10000,
            header="Number of iterations for learning rate warmup",
            description="",
            affects_outcome_of=ModelLifecycle.TRAINING
        )

        num_workers = configurable_integer(
            default_value=0,
            min_value=0,
            max_value=8,
            header="Number of cpu threads to use during batch generation",
            description="Increasing this value might improve training speed however it might cause out of memory "
                        "errors. If the number of workers is set to zero, data loading will happen in the main "
                        "training thread.",
            affects_outcome_of=ModelLifecycle.NONE
        )

        num_checkpoints = configurable_integer(
            default_value=5,
            min_value=1,
            max_value=100,
            header="Number of checkpoints that is done during the single training round",
            description="",
            affects_outcome_of=ModelLifecycle.NONE
        )

    @attrs
    class __Postprocessing(ParameterGroup):
        header = string_attribute("Postprocessing")
        description = header

        result_based_confidence_threshold = configurable_boolean(
            default_value=True,
            header="Result based confidence threshold",
            description="Confidence threshold is derived from the results",
            affects_outcome_of=ModelLifecycle.INFERENCE
        )

        confidence_threshold = configurable_float(
            default_value=0.35,
            min_value=0,
            max_value=1,
            header="Confidence threshold",
            description="This threshold only takes effect if the threshold is not set based on the result.",
            affects_outcome_of=ModelLifecycle.INFERENCE
        )

    @attrs
    class __AlgoBackend(ParameterGroup):
        header = string_attribute("Internal Algo Backend parameters")
        description = header
        visible_in_ui = boolean_attribute(False)

<<<<<<< HEAD
        template = configurable_str("template.yaml", "", editable=False, visible_in_ui=False)
        model = configurable_str("model.py", "", editable=False, visible_in_ui=False)
        model_name = configurable_str("object detection model", "", editable=False, visible_in_ui=False)
        scratch_space = configurable_str("/tmp/ote-det-scratch", "", editable=False, visible_in_ui=False)

=======
        template = string_attribute("template.yaml")
        model = string_attribute("model.py")
        model_name = string_attribute("object detection model")
        data_pipeline = string_attribute("ote_data_pipeline.py")
>>>>>>> f31101e1

    learning_parameters = add_parameter_group(__LearningParameters)
    algo_backend = add_parameter_group(__AlgoBackend)
    postprocessing = add_parameter_group(__Postprocessing)<|MERGE_RESOLUTION|>--- conflicted
+++ resolved
@@ -124,18 +124,10 @@
         description = header
         visible_in_ui = boolean_attribute(False)
 
-<<<<<<< HEAD
-        template = configurable_str("template.yaml", "", editable=False, visible_in_ui=False)
-        model = configurable_str("model.py", "", editable=False, visible_in_ui=False)
-        model_name = configurable_str("object detection model", "", editable=False, visible_in_ui=False)
-        scratch_space = configurable_str("/tmp/ote-det-scratch", "", editable=False, visible_in_ui=False)
-
-=======
         template = string_attribute("template.yaml")
         model = string_attribute("model.py")
         model_name = string_attribute("object detection model")
-        data_pipeline = string_attribute("ote_data_pipeline.py")
->>>>>>> f31101e1
+        scratch_space = string_attribute("/tmp/ote-det-scratch")
 
     learning_parameters = add_parameter_group(__LearningParameters)
     algo_backend = add_parameter_group(__AlgoBackend)
