# Copyright (C) 2021 Intel Corporation
#
# Licensed under the Apache License, Version 2.0 (the "License");
# you may not use this file except in compliance with the License.
# You may obtain a copy of the License at
#
# http://www.apache.org/licenses/LICENSE-2.0
#
# Unless required by applicable law or agreed to in writing,
# software distributed under the License is distributed on an "AS IS" BASIS,
# WITHOUT WARRANTIES OR CONDITIONS OF ANY KIND, either express or implied.
# See the License for the specific language governing permissions
# and limitations under the License.

import copy
import datetime
import io
import logging
import os
import pickle
import shutil
import socket
import tempfile
import warnings
from subprocess import run
from typing import List, Optional, Tuple

import numpy as np
import torch
from mmcv.parallel import MMDataParallel
from mmcv.runner import load_checkpoint
from mmcv.utils import Config
from ote_sdk.entities.annotation import Annotation
from ote_sdk.entities.datasets import DatasetEntity
from ote_sdk.entities.inference_parameters import InferenceParameters, default_progress_callback
from ote_sdk.entities.model import ModelEntity, ModelFormat, ModelOptimizationType, ModelPrecision, ModelStatus
from ote_sdk.entities.resultset import ResultSetEntity
from ote_sdk.entities.scored_label import ScoredLabel
from ote_sdk.entities.shapes.rectangle import Rectangle
from ote_sdk.entities.task_environment import TaskEnvironment
from ote_sdk.entities.tensor import TensorEntity
from ote_sdk.usecases.evaluation.metrics_helper import MetricsHelper
from ote_sdk.usecases.tasks.interfaces.evaluate_interface import IEvaluationTask
from ote_sdk.usecases.tasks.interfaces.export_interface import ExportType, IExportTask
from ote_sdk.usecases.tasks.interfaces.inference_interface import IInferenceTask
from ote_sdk.usecases.tasks.interfaces.unload_interface import IUnload

<<<<<<< HEAD
from mmdet.apis import export_model, single_gpu_test
from mmdet.apis.ote.apis.detection.config_utils import patch_config, prepare_for_testing, save_config_to_file, set_hyperparams
=======
from mmdet.apis import export_model
from mmdet.apis.ote.apis.detection.config_utils import patch_config, prepare_for_testing, set_hyperparams
>>>>>>> b03fdb26
from mmdet.apis.ote.apis.detection.configuration import OTEDetectionConfig
from mmdet.apis.ote.apis.detection.debug import debug_trace
from mmdet.apis.ote.apis.detection.ote_utils import InferenceProgressCallback
from mmdet.datasets import build_dataloader, build_dataset
from mmdet.models import build_detector
from mmdet.parallel import MMDataCPU
from mmdet.utils.collect_env import collect_env

logger = logging.getLogger(__name__)
logger.setLevel(logging.INFO)


def get_dump_file_path():
    full_path = os.path.join(
        '/NOUS' if os.path.exists('/NOUS') else '/tmp',
        'debug_dumps',
        socket.gethostname(),
        datetime.datetime.now().strftime("%Y%m%d_%H%M%S") + '.pkl')
    return full_path


class OTEDetectionInferenceTask(IInferenceTask, IExportTask, IEvaluationTask, IUnload):

    _task_environment: TaskEnvironment
    _debug_dump_file_path: str = get_dump_file_path()

    def __init__(self, task_environment: TaskEnvironment):
        """"
        Task for inference object detection models using OTEDetection.
        """

        print('ENVIRONMENT:')
        for name, val in collect_env().items():
            print(f'{name}: {val}')
        print('pip list:')
        run('pip list', shell=True, check=True)

        self._task_environment = task_environment

        logger.info(f"Loading OTEDetectionInferenceTask.")
        self._scratch_space = tempfile.mkdtemp(prefix="ote-det-scratch-")
        logger.info(f"Scratch space created at {self._scratch_space}")

        self._model_name = task_environment.model_template.name
        self._labels = task_environment.get_labels(False)

        template_file_path = task_environment.model_template.model_template_path

        # Get and prepare mmdet config.
        self._base_dir = os.path.abspath(os.path.dirname(template_file_path))
        config_file_path = os.path.join(self._base_dir, "model.py")
        self._config = Config.fromfile(config_file_path)
        patch_config(self._config, self._scratch_space, self._labels, random_seed=42)
        set_hyperparams(self._config, self._hyperparams)
        self.confidence_threshold: float = self._hyperparams.postprocessing.confidence_threshold

        # Set default model attributes.
        self._optimization_methods = []
        self._precision = [ModelPrecision.FP32]

        # Create and initialize PyTorch model.
        self._model = self._load_model(task_environment.model)

        # Extra control variables.
        self._training_work_dir = None
        self._is_training = False
        self._should_stop = False

    @property
    def _hyperparams(self):
        return self._task_environment.get_hyper_parameters(OTEDetectionConfig)

    @property
    def _hyperparams(self):
        return self._task_environment.get_hyper_parameters(OTEDetectionConfig)


    def _load_model(self, model: ModelEntity):
        if model is not None:
            # If a model has been trained and saved for the task already, create empty model and load weights here
            buffer = io.BytesIO(model.get_data("weights.pth"))
            model_data = torch.load(buffer, map_location=torch.device('cpu'))

            self.confidence_threshold = model_data.get('confidence_threshold', self.confidence_threshold)

            model = self._create_model(self._config, from_scratch=True)

            try:
                model.load_state_dict(model_data['model'])
                logger.info(f"Loaded model weights from Task Environment")
                logger.info(f"Model architecture: {self._model_name}")
            except BaseException as ex:
                raise ValueError("Could not load the saved model. The model file structure is invalid.") \
                    from ex
        else:
            # If there is no trained model yet, create model with pretrained weights as defined in the model config
            # file.
            model = self._create_model(self._config, from_scratch=False)
            logger.info(f"No trained model in project yet. Created new model with '{self._model_name}' "
                        f"architecture and general-purpose pretrained weights.")
        return model


    @staticmethod
    def _create_model(config: Config, from_scratch: bool = False):
        """
        Creates a model, based on the configuration in config

        :param config: mmdetection configuration from which the model has to be built
        :param from_scratch: bool, if True does not load any weights

        :return model: ModelEntity in training mode
        """
        model_cfg = copy.deepcopy(config.model)

        init_from = None if from_scratch else config.get('load_from', None)
        logger.warning(init_from)
        if init_from is not None:
            # No need to initialize backbone separately, if all weights are provided.
            model_cfg.pretrained = None
            logger.warning('build detector')
            model = build_detector(model_cfg)
            # Load all weights.
            logger.warning('load checkpoint')
            load_checkpoint(model, init_from, map_location='cpu')
        else:
            logger.warning('build detector')
            model = build_detector(model_cfg)
        return model


<<<<<<< HEAD
    def __getstate__(self):
        from ote_sdk.configuration.helper import convert

        model = {
            'weights': self._model.state_dict(),
            'config': self._config,
        }
        environment = {
            'model_template': self._task_environment.model_template,
            'hyperparams': convert(self._hyperparams, str),
            'label_schema': self._task_environment.label_schema,
        }
        return {
            'environment': environment,
            'model': model,
        }


    def __setstate__(self, state):
        from ote_sdk.configuration.helper import create
        from dataclasses import asdict
        import yaml

        with tempfile.TemporaryDirectory() as tmpdir:
            model_template = state['environment']['model_template']
            save_config_to_file(state['model']['config'], os.path.join(tmpdir, 'model.py'))
            with open(os.path.join(tmpdir, 'template.yaml'), 'wt') as f:
                yaml.dump(asdict(model_template), f)
            model_template.model_template_path = os.path.join(tmpdir, 'template.yaml')

            hyperparams = create(state['environment']['hyperparams'])
            label_schema = state['environment']['label_schema']
            environment = TaskEnvironment(
                model_template=model_template,
                model=None,
                hyper_parameters=hyperparams,
                label_schema=label_schema,
            )
            self.__init__(environment)

        self._model.load_state_dict(state['model']['weights'])
        self._config = state['model']['config']


    @debug_trace
    def infer(self, dataset: DatasetEntity, inference_parameters: Optional[InferenceParameters] = None) -> DatasetEntity:
        """ Analyzes a dataset using the latest inference model. """

        set_hyperparams(self._config, self._hyperparams)

        if inference_parameters is not None:
            update_progress_callback = inference_parameters.update_progress
            is_evaluation = inference_parameters.is_evaluation
        else:
            is_evaluation = False
            update_progress_callback = default_progress_callback

        time_monitor = InferenceProgressCallback(len(dataset), update_progress_callback)

        def pre_hook(module, input):
            time_monitor.on_test_batch_begin(None, None)

        def hook(module, input, output):
            time_monitor.on_test_batch_end(None, None)

        pre_hook_handle = self._model.register_forward_pre_hook(pre_hook)
        hook_handle = self._model.register_forward_hook(hook)

        confidence_threshold = self._get_confidence_threshold(is_evaluation)
        logger.info(f'Confidence threshold {confidence_threshold}')

        prediction_results, _ = self._infer_detector(self._model, self._config, dataset, False)

        # Loop over dataset again to assign predictions. Convert from MMDetection format to OTE format
        for dataset_item, output in zip(dataset, prediction_results):
=======
    def _add_predictions_to_dataset(self, prediction_results, dataset, confidence_threshold=0.0):
        """ Loop over dataset again to assign predictions. Convert from MMDetection format to OTE format. """
        for dataset_item, (all_bboxes, fmap) in zip(dataset, prediction_results):
>>>>>>> b03fdb26
            width = dataset_item.width
            height = dataset_item.height

            shapes = []
            for label_idx, detections in enumerate(all_bboxes):
                for i in range(detections.shape[0]):
                    probability = float(detections[i, 4])
                    coords = detections[i, :4].astype(float).copy()
                    coords /= np.array([width, height, width, height], dtype=float)
                    coords = np.clip(coords, 0, 1)

                    if probability < confidence_threshold:
                        continue

                    assigned_label = [ScoredLabel(self._labels[label_idx],
                                                  probability=probability)]
                    if coords[3] - coords[1] <= 0 or coords[2] - coords[0] <= 0:
                        continue

                    shapes.append(Annotation(
                        Rectangle(x1=coords[0], y1=coords[1], x2=coords[2], y2=coords[3]),
                        labels=assigned_label))

            dataset_item.append_annotations(shapes)

            if fmap is not None:
                active_score = TensorEntity(name="representation_vector", numpy=fmap)
                dataset_item.append_metadata_item(active_score)


    def infer(self, dataset: DatasetEntity, inference_parameters: Optional[InferenceParameters] = None) -> DatasetEntity:
        """ Analyzes a dataset using the latest inference model. """
        set_hyperparams(self._config, self._hyperparams)

        # If confidence threshold is adaptive then up-to-date value should be stored in the model
        # and should not be changed during inference. Otherwise user-specified value should be taken.
        if not self._hyperparams.postprocessing.result_based_confidence_threshold:
            self.confidence_threshold = self._hyperparams.postprocessing.confidence_threshold

        update_progress_callback = default_progress_callback
        if inference_parameters is not None:
            update_progress_callback = inference_parameters.update_progress

        time_monitor = InferenceProgressCallback(len(dataset), update_progress_callback)

        def pre_hook(module, input):
            time_monitor.on_test_batch_begin(None, None)

        def hook(module, input, output):
            time_monitor.on_test_batch_end(None, None)

        logger.info(f'Confidence threshold {self.confidence_threshold}')
        model = self._model
        with model.register_forward_pre_hook(pre_hook), model.register_forward_hook(hook):
            prediction_results, _ = self._infer_detector(model, self._config, dataset, dump_features=True, eval=False)
        self._add_predictions_to_dataset(prediction_results, dataset, self.confidence_threshold)

        return dataset


    @staticmethod
    def _infer_detector(model: torch.nn.Module, config: Config, dataset: DatasetEntity, dump_features: bool = False,
                        eval: Optional[bool] = False, metric_name: Optional[str] = 'mAP') -> Tuple[List, float]:
        model.eval()
        test_config = prepare_for_testing(config, dataset)
        mm_val_dataset = build_dataset(test_config.data.test)
        batch_size = 1
        mm_val_dataloader = build_dataloader(mm_val_dataset,
                                             samples_per_gpu=batch_size,
                                             workers_per_gpu=test_config.data.workers_per_gpu,
                                             num_gpus=1,
                                             dist=False,
                                             shuffle=False)
        if torch.cuda.is_available():
            eval_model = MMDataParallel(model.cuda(test_config.gpu_ids[0]),
                                        device_ids=test_config.gpu_ids)
        else:
            eval_model = MMDataCPU(model)

        eval_predictions = []
        feature_maps = []

        def dump_features_hook(mod, inp, out):
            feature_maps.append(out[-1].detach().cpu().numpy())

        def dummy_dump_features_hook(mod, inp, out):
            feature_maps.append(None)

        hook = dump_features_hook if dump_features else dummy_dump_features_hook

        # Use a single gpu for testing. Set in both mm_val_dataloader and eval_model
        with eval_model.module.backbone.register_forward_hook(hook):
            for data in mm_val_dataloader:
                with torch.no_grad():
                    result = eval_model(return_loss=False, rescale=True, **data)
                eval_predictions.extend(result)

        metric = None
        if eval:
            metric = mm_val_dataset.evaluate(eval_predictions, metric=metric_name)[metric_name]

        assert len(eval_predictions) == len(feature_maps), f'{len(eval_predictions)} != {len(feature_maps)}'
        eval_predictions = zip(eval_predictions, feature_maps)
        return eval_predictions, metric


    @debug_trace
    def evaluate(self,
                 output_result_set: ResultSetEntity,
                 evaluation_metric: Optional[str] = None):
        """ Computes performance on a resultset """

        if evaluation_metric is not None:
            logger.warning(f'Requested to use {evaluation_metric} metric, but parameter is ignored. Use F-measure instead.')
        metric = MetricsHelper.compute_f_measure(output_result_set)
        logger.info(f"F-measure after evaluation: {metric.f_measure.value}")
        output_result_set.performance = metric.get_performance()


    @staticmethod
    def _is_docker():
        """
        Checks whether the task runs in docker container

        :return bool: True if task runs in docker
        """
        path = '/proc/self/cgroup'
        is_in_docker = False
        if os.path.isfile(path):
            with open(path) as f:
                is_in_docker = is_in_docker or any('docker' in line for line in f)
        is_in_docker = is_in_docker or os.path.exists('/.dockerenv')
        return is_in_docker


    def unload(self):
        """
        Unload the task
        """
        self._delete_scratch_space()
        if self._is_docker():
            logger.warning(
                "Got unload request. Unloading models. Throwing Segmentation Fault on purpose")
            import ctypes
            ctypes.string_at(0)
        else:
            logger.warning("Got unload request, but not on Docker. Only clearing CUDA cache")
            torch.cuda.empty_cache()
            logger.warning(f"Done unloading. "
                           f"Torch is still occupying {torch.cuda.memory_allocated()} bytes of GPU memory")


    @debug_trace
    def export(self,
               export_type: ExportType,
               output_model: ModelEntity):
        assert export_type == ExportType.OPENVINO
        output_model.model_format = ModelFormat.OPENVINO
        output_model.optimization_type = ModelOptimizationType.MO
        with tempfile.TemporaryDirectory() as tempdir:
            optimized_model_dir = os.path.join(tempdir, "export")
            logger.info(f'Optimized model will be temporarily saved to "{optimized_model_dir}"')
            os.makedirs(optimized_model_dir, exist_ok=True)
            try:
                from torch.jit._trace import TracerWarning
                warnings.filterwarnings("ignore", category=TracerWarning)
                if torch.cuda.is_available():
                    model = self._model.cuda(self._config.gpu_ids[0])
                else:
                    model = self._model.cpu()
                export_model(model, self._config, tempdir, target='openvino')
                bin_file = [f for f in os.listdir(tempdir) if f.endswith('.bin')][0]
                xml_file = [f for f in os.listdir(tempdir) if f.endswith('.xml')][0]
                with open(os.path.join(tempdir, bin_file), "rb") as f:
                    output_model.set_data("openvino.bin", f.read())
                with open(os.path.join(tempdir, xml_file), "rb") as f:
                    output_model.set_data("openvino.xml", f.read())
                output_model.set_data("confidence_threshold", np.array([self.confidence_threshold], dtype=np.float32).tobytes())
                output_model.precision = self._precision
                output_model.optimization_methods = self._optimization_methods
                output_model.model_status = ModelStatus.SUCCESS
            except Exception as ex:
                output_model.model_status = ModelStatus.FAILED
                raise RuntimeError("Optimization was unsuccessful.") from ex

    def _delete_scratch_space(self):
        """
        Remove model checkpoints and mmdet logs
        """
        if os.path.exists(self._scratch_space):
            shutil.rmtree(self._scratch_space, ignore_errors=False)<|MERGE_RESOLUTION|>--- conflicted
+++ resolved
@@ -13,13 +13,10 @@
 # and limitations under the License.
 
 import copy
-import datetime
 import io
 import logging
 import os
-import pickle
 import shutil
-import socket
 import tempfile
 import warnings
 from subprocess import run
@@ -45,15 +42,10 @@
 from ote_sdk.usecases.tasks.interfaces.inference_interface import IInferenceTask
 from ote_sdk.usecases.tasks.interfaces.unload_interface import IUnload
 
-<<<<<<< HEAD
-from mmdet.apis import export_model, single_gpu_test
+from mmdet.apis import export_model
 from mmdet.apis.ote.apis.detection.config_utils import patch_config, prepare_for_testing, save_config_to_file, set_hyperparams
-=======
-from mmdet.apis import export_model
-from mmdet.apis.ote.apis.detection.config_utils import patch_config, prepare_for_testing, set_hyperparams
->>>>>>> b03fdb26
 from mmdet.apis.ote.apis.detection.configuration import OTEDetectionConfig
-from mmdet.apis.ote.apis.detection.debug import debug_trace
+from mmdet.apis.ote.apis.detection.debug import debug_trace, get_dump_file_path
 from mmdet.apis.ote.apis.detection.ote_utils import InferenceProgressCallback
 from mmdet.datasets import build_dataloader, build_dataset
 from mmdet.models import build_detector
@@ -61,16 +53,6 @@
 from mmdet.utils.collect_env import collect_env
 
 logger = logging.getLogger(__name__)
-logger.setLevel(logging.INFO)
-
-
-def get_dump_file_path():
-    full_path = os.path.join(
-        '/NOUS' if os.path.exists('/NOUS') else '/tmp',
-        'debug_dumps',
-        socket.gethostname(),
-        datetime.datetime.now().strftime("%Y%m%d_%H%M%S") + '.pkl')
-    return full_path
 
 
 class OTEDetectionInferenceTask(IInferenceTask, IExportTask, IEvaluationTask, IUnload):
@@ -120,9 +102,6 @@
         self._is_training = False
         self._should_stop = False
 
-    @property
-    def _hyperparams(self):
-        return self._task_environment.get_hyper_parameters(OTEDetectionConfig)
 
     @property
     def _hyperparams(self):
@@ -183,7 +162,6 @@
         return model
 
 
-<<<<<<< HEAD
     def __getstate__(self):
         from ote_sdk.configuration.helper import convert
 
@@ -228,42 +206,9 @@
         self._config = state['model']['config']
 
 
-    @debug_trace
-    def infer(self, dataset: DatasetEntity, inference_parameters: Optional[InferenceParameters] = None) -> DatasetEntity:
-        """ Analyzes a dataset using the latest inference model. """
-
-        set_hyperparams(self._config, self._hyperparams)
-
-        if inference_parameters is not None:
-            update_progress_callback = inference_parameters.update_progress
-            is_evaluation = inference_parameters.is_evaluation
-        else:
-            is_evaluation = False
-            update_progress_callback = default_progress_callback
-
-        time_monitor = InferenceProgressCallback(len(dataset), update_progress_callback)
-
-        def pre_hook(module, input):
-            time_monitor.on_test_batch_begin(None, None)
-
-        def hook(module, input, output):
-            time_monitor.on_test_batch_end(None, None)
-
-        pre_hook_handle = self._model.register_forward_pre_hook(pre_hook)
-        hook_handle = self._model.register_forward_hook(hook)
-
-        confidence_threshold = self._get_confidence_threshold(is_evaluation)
-        logger.info(f'Confidence threshold {confidence_threshold}')
-
-        prediction_results, _ = self._infer_detector(self._model, self._config, dataset, False)
-
-        # Loop over dataset again to assign predictions. Convert from MMDetection format to OTE format
-        for dataset_item, output in zip(dataset, prediction_results):
-=======
     def _add_predictions_to_dataset(self, prediction_results, dataset, confidence_threshold=0.0):
         """ Loop over dataset again to assign predictions. Convert from MMDetection format to OTE format. """
         for dataset_item, (all_bboxes, fmap) in zip(dataset, prediction_results):
->>>>>>> b03fdb26
             width = dataset_item.width
             height = dataset_item.height
 
@@ -294,6 +239,7 @@
                 dataset_item.append_metadata_item(active_score)
 
 
+    @debug_trace
     def infer(self, dataset: DatasetEntity, inference_parameters: Optional[InferenceParameters] = None) -> DatasetEntity:
         """ Analyzes a dataset using the latest inference model. """
         set_hyperparams(self._config, self._hyperparams)
@@ -449,6 +395,7 @@
                 output_model.model_status = ModelStatus.FAILED
                 raise RuntimeError("Optimization was unsuccessful.") from ex
 
+
     def _delete_scratch_space(self):
         """
         Remove model checkpoints and mmdet logs
