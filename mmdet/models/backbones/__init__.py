<<<<<<< HEAD
from .mobilenetv2 import SSDMobilenetV2
=======
from .darknet import Darknet
from .detectors_resnet import DetectoRS_ResNet
from .detectors_resnext import DetectoRS_ResNeXt
>>>>>>> 46801227
from .hourglass import HourglassNet
from .hrnet import HRNet
from .regnet import RegNet
from .res2net import Res2Net
from .resnest import ResNeSt
from .resnet import ResNet, ResNetV1d
from .resnext import ResNeXt
from .ssd_vgg import SSDVGG
<<<<<<< HEAD
from .imgclsmob import *

__all__ = [
    'RegNet', 'ResNet', 'ResNetV1d', 'ResNeXt', 'SSDVGG', 'HRNet', 'Res2Net',
    'HourglassNet', 'SSDMobilenetV2'
=======
from .trident_resnet import TridentResNet

__all__ = [
    'RegNet', 'ResNet', 'ResNetV1d', 'ResNeXt', 'SSDVGG', 'HRNet', 'Res2Net',
    'HourglassNet', 'DetectoRS_ResNet', 'DetectoRS_ResNeXt', 'Darknet',
    'ResNeSt', 'TridentResNet'
>>>>>>> 46801227
]<|MERGE_RESOLUTION|>--- conflicted
+++ resolved
@@ -1,10 +1,7 @@
-<<<<<<< HEAD
 from .mobilenetv2 import SSDMobilenetV2
-=======
 from .darknet import Darknet
 from .detectors_resnet import DetectoRS_ResNet
 from .detectors_resnext import DetectoRS_ResNeXt
->>>>>>> 46801227
 from .hourglass import HourglassNet
 from .hrnet import HRNet
 from .regnet import RegNet
@@ -13,18 +10,11 @@
 from .resnet import ResNet, ResNetV1d
 from .resnext import ResNeXt
 from .ssd_vgg import SSDVGG
-<<<<<<< HEAD
+from .trident_resnet import TridentResNet
 from .imgclsmob import *
 
 __all__ = [
     'RegNet', 'ResNet', 'ResNetV1d', 'ResNeXt', 'SSDVGG', 'HRNet', 'Res2Net',
-    'HourglassNet', 'SSDMobilenetV2'
-=======
-from .trident_resnet import TridentResNet
-
-__all__ = [
-    'RegNet', 'ResNet', 'ResNetV1d', 'ResNeXt', 'SSDVGG', 'HRNet', 'Res2Net',
     'HourglassNet', 'DetectoRS_ResNet', 'DetectoRS_ResNeXt', 'Darknet',
-    'ResNeSt', 'TridentResNet'
->>>>>>> 46801227
+    'ResNeSt', 'TridentResNet', 'SSDMobilenetV2'
 ]