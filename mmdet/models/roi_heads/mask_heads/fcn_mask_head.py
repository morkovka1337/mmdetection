--- conflicted
+++ resolved
@@ -9,12 +9,9 @@
 
 from mmdet.core import mask_target
 from mmdet.models.builder import HEADS, build_loss
-<<<<<<< HEAD
-from mmdet.ops import Conv2d
-from mmdet.ops.carafe import CARAFEPack
+from mmcvt.ops import Conv2d
+from mmcv.ops.carafe import CARAFEPack
 from mmdet.core.utils.misc import arange
-=======
->>>>>>> 46801227
 
 BYTES_PER_FLOAT = 4
 # TODO: This memory limit may be too much or too little. It would be better to
@@ -172,12 +169,9 @@
         Returns:
             list[list]: encoded masks
         """
-<<<<<<< HEAD
-        segm_result = mask_pred[arange(end=det_labels.shape[0], device=mask_pred.device),
-                                det_labels].sigmoid()
-
-        return segm_result
-=======
+        #segm_result = mask_pred[arange(end=det_labels.shape[0], device=mask_pred.device),
+        #                        det_labels].sigmoid()
+        #return segm_result
         if isinstance(mask_pred, torch.Tensor):
             mask_pred = mask_pred.sigmoid()
         else:
@@ -264,7 +258,6 @@
         for i in range(N):
             cls_segms[labels[i]].append(im_mask[i].detach().cpu().numpy())
         return cls_segms
->>>>>>> 46801227
 
 
 def _do_paste_mask(masks, boxes, img_h, img_w, skip_empty=True):
